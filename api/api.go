// Copyright 2016 The go-ethereum Authors
// This file is part of the go-ethereum library.
//
// The go-ethereum library is free software: you can redistribute it and/or modify
// it under the terms of the GNU Lesser General Public License as published by
// the Free Software Foundation, either version 3 of the License, or
// (at your option) any later version.
//
// The go-ethereum library is distributed in the hope that it will be useful,
// but WITHOUT ANY WARRANTY; without even the implied warranty of
// MERCHANTABILITY or FITNESS FOR A PARTICULAR PURPOSE. See the
// GNU Lesser General Public License for more details.
//
// You should have received a copy of the GNU Lesser General Public License
// along with the go-ethereum library. If not, see <http://www.gnu.org/licenses/>.

package api

//go:generate mimegen --types=./../../cmd/swarm/mimegen/mime.types --package=api --out=gen_mime.go
//go:generate gofmt -s -w gen_mime.go

import (
	"archive/tar"
	"bytes"
	"context"
	"crypto/ecdsa"
	"encoding/hex"
	"errors"
	"fmt"
	"io"
	"math/big"
	"mime"
	"net/http"
	"path"
	"path/filepath"
	"strings"
	"time"

	"github.com/ethereum/go-ethereum/common"
	"github.com/ethereum/go-ethereum/core/types"
	"github.com/ethereum/go-ethereum/metrics"
	"github.com/ethersphere/swarm/chunk"
	"github.com/ethersphere/swarm/contracts/ens"
	"github.com/ethersphere/swarm/log"
	"github.com/ethersphere/swarm/spancontext"
	"github.com/ethersphere/swarm/storage"
	"github.com/ethersphere/swarm/storage/feed"
	"github.com/ethersphere/swarm/storage/feed/lookup"
	"github.com/opentracing/opentracing-go"
)

var (
	apiResolveCount        = metrics.NewRegisteredCounter("api.resolve.count", nil)
	apiResolveFail         = metrics.NewRegisteredCounter("api.resolve.fail", nil)
	apiGetCount            = metrics.NewRegisteredCounter("api.get.count", nil)
	apiGetNotFound         = metrics.NewRegisteredCounter("api.get.notfound", nil)
	apiGetHTTP300          = metrics.NewRegisteredCounter("api.get.http.300", nil)
	apiManifestUpdateCount = metrics.NewRegisteredCounter("api.manifestupdate.count", nil)
	apiManifestUpdateFail  = metrics.NewRegisteredCounter("api.manifestupdate.fail", nil)
	apiManifestListCount   = metrics.NewRegisteredCounter("api.manifestlist.count", nil)
	apiManifestListFail    = metrics.NewRegisteredCounter("api.manifestlist.fail", nil)
	apiDeleteCount         = metrics.NewRegisteredCounter("api.delete.count", nil)
	apiDeleteFail          = metrics.NewRegisteredCounter("api.delete.fail", nil)
	apiGetTarCount         = metrics.NewRegisteredCounter("api.gettar.count", nil)
	apiGetTarFail          = metrics.NewRegisteredCounter("api.gettar.fail", nil)
	apiUploadTarCount      = metrics.NewRegisteredCounter("api.uploadtar.count", nil)
	apiUploadTarFail       = metrics.NewRegisteredCounter("api.uploadtar.fail", nil)
	apiModifyCount         = metrics.NewRegisteredCounter("api.modify.count", nil)
	apiModifyFail          = metrics.NewRegisteredCounter("api.modify.fail", nil)
	apiAddFileCount        = metrics.NewRegisteredCounter("api.addfile.count", nil)
	apiAddFileFail         = metrics.NewRegisteredCounter("api.addfile.fail", nil)
	apiRmFileCount         = metrics.NewRegisteredCounter("api.removefile.count", nil)
	apiRmFileFail          = metrics.NewRegisteredCounter("api.removefile.fail", nil)
	apiAppendFileCount     = metrics.NewRegisteredCounter("api.appendfile.count", nil)
	apiAppendFileFail      = metrics.NewRegisteredCounter("api.appendfile.fail", nil)
	apiGetInvalid          = metrics.NewRegisteredCounter("api.get.invalid", nil)
)

// ResolverFunc is function which takes a domain in the form of a string and resolves it to a content hash
type ResolverFunc func(domain string) (common.Hash, error)

<<<<<<< HEAD
// Resolve returns a resolver function
=======
// Resolve returns a resolver function compatible with ENS/RNS resolvers
>>>>>>> d30e9c30
func (f ResolverFunc) Resolve(domain string) (common.Hash, error) { return f(domain) }

// Resolver interface resolve a domain name to a hash using ENS
type Resolver interface {
	Resolve(string) (common.Hash, error)
}

// ResolveValidator is used to validate the contained Resolver
type ResolveValidator interface {
	Resolver
	Owner(node [32]byte) (common.Address, error)
	HeaderByNumber(context.Context, *big.Int) (*types.Header, error)
}

// NoResolverError is returned by MultiResolver.Resolve if no resolver
// can be found for the address.
type NoResolverError struct {
	TLD string
}

// NewNoResolverError creates a NoResolverError for the given top level domain
func NewNoResolverError(tld string) *NoResolverError {
	return &NoResolverError{TLD: tld}
}

// Error NoResolverError implements error
func (e *NoResolverError) Error() string {
	if e.TLD == "" {
		return "no ENS resolver"
	}
	return fmt.Sprintf("no ENS endpoint configured to resolve .%s TLD names", e.TLD)
}

// MultiResolver is used to resolve URL addresses based on their TLDs.
// Each TLD can have multiple resolvers, and the resolution from the
// first one in the sequence will be returned.
type MultiResolver struct {
	resolvers map[string][]ResolveValidator
	nameHash  func(string) common.Hash
}

// MultiResolverOption sets options for MultiResolver and is used as
// arguments for its constructor.
type MultiResolverOption func(*MultiResolver)

// MultiResolverOptionWithResolver adds a Resolver to a list of resolvers
// for a specific TLD. If TLD is an empty string, the resolver will be added
// to the list of default resolver, the ones that will be used for resolution
// of addresses which do not have their TLD resolver specified.
func MultiResolverOptionWithResolver(r ResolveValidator, tld string) MultiResolverOption {
	return func(m *MultiResolver) {
		m.resolvers[tld] = append(m.resolvers[tld], r)
	}
}

// NewMultiResolver creates a new instance of MultiResolver.
func NewMultiResolver(opts ...MultiResolverOption) (m *MultiResolver) {
	m = &MultiResolver{
		resolvers: make(map[string][]ResolveValidator),
		nameHash:  ens.EnsNode,
	}
	for _, o := range opts {
		o(m)
	}
	return m
}

// Resolve resolves address by choosing a Resolver by TLD.
// If there are more default Resolvers, or for a specific TLD,
// the Hash from the first one which does not return error
// will be returned.
func (m *MultiResolver) Resolve(addr string) (h common.Hash, err error) {
	rs, err := m.getResolveValidator(addr)
	if err != nil {
		return h, err
	}
	for _, r := range rs {
		h, err = r.Resolve(addr)
		if err == nil {
			return
		}
	}
	return
}

// getResolveValidator uses the hostname to retrieve the resolver associated with the top level domain
func (m *MultiResolver) getResolveValidator(name string) ([]ResolveValidator, error) {
	rs := m.resolvers[""]
	tld := path.Ext(name)
	if tld != "" {
		tld = tld[1:]
		rstld, ok := m.resolvers[tld]
		if ok {
			return rstld, nil
		}
	}
	if len(rs) == 0 {
		return rs, NewNoResolverError(tld)
	}
	return rs, nil
}

/*
API implements webserver/file system related content storage and retrieval
on top of the FileStore
it is the public interface of the FileStore which is included in the ethereum stack
*/
type API struct {
	feed      *feed.Handler
	fileStore *storage.FileStore
<<<<<<< HEAD
	dns       Resolver
	rns       Resolver
=======
	dns       Resolver //provides access to multiple resolvers, usually associated with ens
	rns       Resolver //provides access to rns resolvers
>>>>>>> d30e9c30
	Tags      *chunk.Tags
	Decryptor func(context.Context, string) DecryptFunc
}

// NewAPI the api constructor initialises a new API instance.
func NewAPI(fileStore *storage.FileStore, dns Resolver, rns Resolver, feedHandler *feed.Handler, pk *ecdsa.PrivateKey, tags *chunk.Tags) (self *API) {
	self = &API{
		fileStore: fileStore,
		dns:       dns,
		rns:       rns,
		feed:      feedHandler,
		Tags:      tags,
		Decryptor: func(ctx context.Context, credentials string) DecryptFunc {
			return self.doDecrypt(ctx, credentials, pk)
		},
	}
	return
}

// Retrieve FileStore reader API
func (a *API) Retrieve(ctx context.Context, addr storage.Address) (reader storage.LazySectionReader, isEncrypted bool) {
	return a.fileStore.Retrieve(ctx, addr)
}

func (a *API) RetrieveFeedUpdate(ctx context.Context, addr storage.Address) ([]byte, error) {
	chunk, err := a.fileStore.ChunkStore.Get(ctx, chunk.ModeGetRequest, addr)
	if err != nil {
		return nil, err
	}
	return chunk.Data(), err
}

// Store wraps the Store API call of the embedded FileStore
func (a *API) Store(ctx context.Context, data io.Reader, size int64, toEncrypt bool) (addr storage.Address, wait func(ctx context.Context) error, err error) {
	log.Debug("api.store", "size", size)
	return a.fileStore.Store(ctx, data, size, toEncrypt)
}

// Resolve a name into a content-addressed hash
// where address could be an ENS/RNS name, or a content addressed hash
func (a *API) Resolve(ctx context.Context, address string) (storage.Address, error) {
	// if address is .rsk, resolve it with RNS resolver
	if tld(address) == "rsk" {
		// if RNS is not configured, return an error
		if a.rns == nil {
			apiResolveFail.Inc(1)
			return nil, fmt.Errorf("no RNS to resolve name: %q", address)
		}

		resolved, err := a.rns.Resolve(address)
		if err != nil {
			return nil, err
		}
		return resolved[:], nil
	}
	// if DNS is not configured, return an error
	if a.dns == nil {
		if hashMatcher.MatchString(address) {
			return common.Hex2Bytes(address), nil
		}
		apiResolveFail.Inc(1)
		return nil, fmt.Errorf("no DNS to resolve name: %q", address)
	}
	// try and resolve the address
	resolved, err := a.dns.Resolve(address)
	if err != nil {
		if hashMatcher.MatchString(address) {
			return common.Hex2Bytes(address), nil
		}
		return nil, err
	}
	return resolved[:], nil
}

<<<<<<< HEAD
=======
//
>>>>>>> d30e9c30
func tld(address string) (tld string) {
	splitAddress := strings.Split(address, ".")
	if len(splitAddress) > 1 {
		tld = splitAddress[len(splitAddress)-1]
	}
	return tld
}

// Resolve resolves a URI to an Address using the MultiResolver.
func (a *API) ResolveURI(ctx context.Context, uri *URI, credentials string) (storage.Address, error) {
	apiResolveCount.Inc(1)
	log.Trace("resolving", "uri", uri.Addr)

	var sp opentracing.Span
	ctx, sp = spancontext.StartSpan(
		ctx,
		"api.resolve")
	defer sp.Finish()

	// if the URI is immutable, check if the address looks like a hash
	if uri.Immutable() {
		key := uri.Address()
		if key == nil {
			return nil, fmt.Errorf("immutable address not a content hash: %q", uri.Addr)
		}
		return key, nil
	}

	addr, err := a.Resolve(ctx, uri.Addr)
	if err != nil {
		return nil, err
	}

	if uri.Path == "" {
		return addr, nil
	}
	walker, err := a.NewManifestWalker(ctx, addr, a.Decryptor(ctx, credentials), nil)
	if err != nil {
		return nil, err
	}
	var entry *ManifestEntry
	walker.Walk(func(e *ManifestEntry) error {
		// if the entry matches the path, set entry and stop
		// the walk
		if e.Path == uri.Path {
			entry = e
			// return an error to cancel the walk
			return errors.New("found")
		}
		// ignore non-manifest files
		if e.ContentType != ManifestType {
			return nil
		}
		// if the manifest's path is a prefix of the
		// requested path, recurse into it by returning
		// nil and continuing the walk
		if strings.HasPrefix(uri.Path, e.Path) {
			return nil
		}
		return ErrSkipManifest
	})
	if entry == nil {
		return nil, errors.New("not found")
	}
	addr = storage.Address(common.Hex2Bytes(entry.Hash))
	return addr, nil
}

// Get uses iterative manifest retrieval and prefix matching
// to resolve basePath to content using FileStore retrieve
// it returns a section reader, mimeType, status, the key of the actual content and an error
func (a *API) Get(ctx context.Context, decrypt DecryptFunc, manifestAddr storage.Address, path string) (reader storage.LazySectionReader, mimeType string, status int, contentAddr storage.Address, err error) {
	log.Debug("api.get", "key", manifestAddr, "path", path)
	apiGetCount.Inc(1)
	trie, err := loadManifest(ctx, a.fileStore, manifestAddr, nil, decrypt)
	if err != nil {
		apiGetNotFound.Inc(1)
		status = http.StatusNotFound
		return nil, "", http.StatusNotFound, nil, err
	}

	log.Debug("trie getting entry", "key", manifestAddr, "path", path)
	entry, _ := trie.getEntry(path)

	if entry != nil {
		log.Debug("trie got entry", "key", manifestAddr, "path", path, "entry.Hash", entry.Hash)

		if entry.ContentType == ManifestType {
			log.Debug("entry is manifest", "key", manifestAddr, "new key", entry.Hash)
			adr, err := hex.DecodeString(entry.Hash)
			if err != nil {
				return nil, "", 0, nil, err
			}
			return a.Get(ctx, decrypt, adr, entry.Path)
		}

		// we need to do some extra work if this is a Swarm feed manifest
		if entry.ContentType == FeedContentType {
			if entry.Feed == nil {
				return reader, mimeType, status, nil, fmt.Errorf("Cannot decode Feed in manifest")
			}
			_, err := a.feed.Lookup(ctx, feed.NewQueryLatest(entry.Feed, lookup.NoClue))
			if err != nil {
				apiGetNotFound.Inc(1)
				status = http.StatusNotFound
				log.Debug(fmt.Sprintf("get feed update content error: %v", err))
				return reader, mimeType, status, nil, err
			}
			// get the data of the update
			_, contentAddr, err := a.feed.GetContent(entry.Feed)
			if err != nil {
				apiGetNotFound.Inc(1)
				status = http.StatusNotFound
				log.Warn(fmt.Sprintf("get feed update content error: %v", err))
				return reader, mimeType, status, nil, err
			}

			// extract content hash
			if len(contentAddr) != storage.AddressLength {
				apiGetInvalid.Inc(1)
				status = http.StatusUnprocessableEntity
				errorMessage := fmt.Sprintf("invalid swarm hash in feed update. Expected %d bytes. Got %d", storage.AddressLength, len(contentAddr))
				log.Warn(errorMessage)
				return reader, mimeType, status, nil, errors.New(errorMessage)
			}
			manifestAddr = storage.Address(contentAddr)
			log.Trace("feed update contains swarm hash", "key", manifestAddr)

			// get the manifest the swarm hash points to
			trie, err := loadManifest(ctx, a.fileStore, manifestAddr, nil, NOOPDecrypt)
			if err != nil {
				apiGetNotFound.Inc(1)
				status = http.StatusNotFound
				log.Warn(fmt.Sprintf("loadManifestTrie (feed update) error: %v", err))
				return reader, mimeType, status, nil, err
			}

			// finally, get the manifest entry
			// it will always be the entry on path ""
			entry, _ = trie.getEntry(path)
			if entry == nil {
				status = http.StatusNotFound
				apiGetNotFound.Inc(1)
				err = fmt.Errorf("manifest (feed update) entry for '%s' not found", path)
				log.Trace("manifest (feed update) entry not found", "key", manifestAddr, "path", path)
				return reader, mimeType, status, nil, err
			}
		}

		// regardless of feed update manifests or normal manifests we will converge at this point
		// get the key the manifest entry points to and serve it if it's unambiguous
		contentAddr = common.Hex2Bytes(entry.Hash)
		status = entry.Status
		if status == http.StatusMultipleChoices {
			apiGetHTTP300.Inc(1)
			return nil, entry.ContentType, status, contentAddr, err
		}
		mimeType = entry.ContentType
		log.Debug("content lookup key", "key", contentAddr, "mimetype", mimeType)
		reader, _ = a.fileStore.Retrieve(ctx, contentAddr)
	} else {
		// no entry found
		status = http.StatusNotFound
		apiGetNotFound.Inc(1)
		err = fmt.Errorf("Not found: could not find resource '%s'", path)
		log.Trace("manifest entry not found", "key", contentAddr, "path", path)
	}
	return
}

// Delete handles removing a file from the manifest.
// This creates a new manifest without the given path
func (a *API) Delete(ctx context.Context, addr string, path string) (storage.Address, error) {
	apiDeleteCount.Inc(1)
	uri, err := Parse("bzz:/" + addr)
	if err != nil {
		apiDeleteFail.Inc(1)
		return nil, err
	}
	key, err := a.ResolveURI(ctx, uri, EmptyCredentials)

	if err != nil {
		return nil, err
	}
	newKey, err := a.UpdateManifest(ctx, key, func(mw *ManifestWriter) error {
		log.Debug(fmt.Sprintf("removing %s from manifest %s", path, key.Log()))
		return mw.RemoveEntry(path)
	})
	if err != nil {
		apiDeleteFail.Inc(1)
		return nil, err
	}

	return newKey, nil
}

// GetDirectoryTar fetches a requested directory as a tarstream
// it returns an io.Reader and an error. Do not forget to Close() the returned ReadCloser
func (a *API) GetDirectoryTar(ctx context.Context, decrypt DecryptFunc, uri *URI) (io.ReadCloser, error) {
	apiGetTarCount.Inc(1)
	addr, err := a.Resolve(ctx, uri.Addr)
	if err != nil {
		return nil, err
	}
	walker, err := a.NewManifestWalker(ctx, addr, decrypt, nil)
	if err != nil {
		apiGetTarFail.Inc(1)
		return nil, err
	}

	piper, pipew := io.Pipe()

	tw := tar.NewWriter(pipew)

	go func() {
		err := walker.Walk(func(entry *ManifestEntry) error {
			// ignore manifests (walk will recurse into them)
			if entry.ContentType == ManifestType {
				return nil
			}

			// retrieve the entry's key and size
			reader, _ := a.Retrieve(ctx, storage.Address(common.Hex2Bytes(entry.Hash)))
			size, err := reader.Size(ctx, nil)
			if err != nil {
				return err
			}

			// write a tar header for the entry
			hdr := &tar.Header{
				Name:    entry.Path,
				Mode:    entry.Mode,
				Size:    size,
				ModTime: entry.ModTime,
				Xattrs: map[string]string{
					"user.swarm.content-type": entry.ContentType,
				},
			}

			if err := tw.WriteHeader(hdr); err != nil {
				return err
			}

			// copy the file into the tar stream
			n, err := io.Copy(tw, io.LimitReader(reader, hdr.Size))
			if err != nil {
				return err
			} else if n != size {
				return fmt.Errorf("error writing %s: expected %d bytes but sent %d", entry.Path, size, n)
			}

			return nil
		})
		// close tar writer before closing pipew
		// to flush remaining data to pipew
		// regardless of error value
		tw.Close()
		if err != nil {
			apiGetTarFail.Inc(1)
			pipew.CloseWithError(err)
		} else {
			pipew.Close()
		}
	}()

	return piper, nil
}

// GetManifestList lists the manifest entries for the specified address and prefix
// and returns it as a ManifestList
func (a *API) GetManifestList(ctx context.Context, decryptor DecryptFunc, addr storage.Address, prefix string) (list ManifestList, err error) {
	apiManifestListCount.Inc(1)
	walker, err := a.NewManifestWalker(ctx, addr, decryptor, nil)
	if err != nil {
		apiManifestListFail.Inc(1)
		return ManifestList{}, err
	}

	err = walker.Walk(func(entry *ManifestEntry) error {
		// handle non-manifest files
		if entry.ContentType != ManifestType {
			// ignore the file if it doesn't have the specified prefix
			if !strings.HasPrefix(entry.Path, prefix) {
				return nil
			}

			// if the path after the prefix contains a slash, add a
			// common prefix to the list, otherwise add the entry
			suffix := strings.TrimPrefix(entry.Path, prefix)
			if index := strings.Index(suffix, "/"); index > -1 {
				list.CommonPrefixes = append(list.CommonPrefixes, prefix+suffix[:index+1])
				return nil
			}
			if entry.Path == "" {
				entry.Path = "/"
			}
			list.Entries = append(list.Entries, entry)
			return nil
		}

		// if the manifest's path is a prefix of the specified prefix
		// then just recurse into the manifest by returning nil and
		// continuing the walk
		if strings.HasPrefix(prefix, entry.Path) {
			return nil
		}

		// if the manifest's path has the specified prefix, then if the
		// path after the prefix contains a slash, add a common prefix
		// to the list and skip the manifest, otherwise recurse into
		// the manifest by returning nil and continuing the walk
		if strings.HasPrefix(entry.Path, prefix) {
			suffix := strings.TrimPrefix(entry.Path, prefix)
			if index := strings.Index(suffix, "/"); index > -1 {
				list.CommonPrefixes = append(list.CommonPrefixes, prefix+suffix[:index+1])
				return ErrSkipManifest
			}
			return nil
		}

		// the manifest neither has the prefix or needs recursing in to
		// so just skip it
		return ErrSkipManifest
	})

	if err != nil {
		apiManifestListFail.Inc(1)
		return ManifestList{}, err
	}

	return list, nil
}

func (a *API) UpdateManifest(ctx context.Context, addr storage.Address, update func(mw *ManifestWriter) error) (storage.Address, error) {
	apiManifestUpdateCount.Inc(1)
	mw, err := a.NewManifestWriter(ctx, addr, nil)
	if err != nil {
		apiManifestUpdateFail.Inc(1)
		return nil, err
	}

	if err := update(mw); err != nil {
		apiManifestUpdateFail.Inc(1)
		return nil, err
	}

	addr, err = mw.Store()
	if err != nil {
		apiManifestUpdateFail.Inc(1)
		return nil, err
	}
	log.Debug(fmt.Sprintf("generated manifest %s", addr))
	return addr, nil
}

// Modify loads manifest and checks the content hash before recalculating and storing the manifest.
func (a *API) Modify(ctx context.Context, addr storage.Address, path, contentHash, contentType string) (storage.Address, error) {
	apiModifyCount.Inc(1)
	quitC := make(chan bool)
	trie, err := loadManifest(ctx, a.fileStore, addr, quitC, NOOPDecrypt)
	if err != nil {
		apiModifyFail.Inc(1)
		return nil, err
	}
	if contentHash != "" {
		entry := newManifestTrieEntry(&ManifestEntry{
			Path:        path,
			ContentType: contentType,
		}, nil)
		entry.Hash = contentHash
		trie.addEntry(entry, quitC)
	} else {
		trie.deleteEntry(path, quitC)
	}

	if err := trie.recalcAndStore(); err != nil {
		apiModifyFail.Inc(1)
		return nil, err
	}
	return trie.ref, nil
}

// AddFile creates a new manifest entry, adds it to swarm, then adds a file to swarm.
func (a *API) AddFile(ctx context.Context, mhash, path, fname string, content []byte, nameresolver bool) (storage.Address, string, error) {
	apiAddFileCount.Inc(1)

	uri, err := Parse("bzz:/" + mhash)
	if err != nil {
		apiAddFileFail.Inc(1)
		return nil, "", err
	}
	mkey, err := a.ResolveURI(ctx, uri, EmptyCredentials)
	if err != nil {
		apiAddFileFail.Inc(1)
		return nil, "", err
	}

	// trim the root dir we added
	if path[:1] == "/" {
		path = path[1:]
	}

	entry := &ManifestEntry{
		Path:        filepath.Join(path, fname),
		ContentType: mime.TypeByExtension(filepath.Ext(fname)),
		Mode:        0700,
		Size:        int64(len(content)),
		ModTime:     time.Now(),
	}

	mw, err := a.NewManifestWriter(ctx, mkey, nil)
	if err != nil {
		apiAddFileFail.Inc(1)
		return nil, "", err
	}

	fkey, err := mw.AddEntry(ctx, bytes.NewReader(content), entry)
	if err != nil {
		apiAddFileFail.Inc(1)
		return nil, "", err
	}

	newMkey, err := mw.Store()
	if err != nil {
		apiAddFileFail.Inc(1)
		return nil, "", err

	}

	return fkey, newMkey.String(), nil
}

func (a *API) UploadTar(ctx context.Context, bodyReader io.ReadCloser, manifestPath, defaultPath string, mw *ManifestWriter) (storage.Address, error) {
	apiUploadTarCount.Inc(1)
	var contentKey storage.Address
	tr := tar.NewReader(bodyReader)
	defer bodyReader.Close()
	var defaultPathFound bool
	for {
		hdr, err := tr.Next()
		if err == io.EOF {
			break
		} else if err != nil {
			apiUploadTarFail.Inc(1)
			return nil, fmt.Errorf("error reading tar stream: %s", err)
		}

		// only store regular files
		if !hdr.FileInfo().Mode().IsRegular() {
			continue
		}

		// add the entry under the path from the request
		manifestPath := path.Join(manifestPath, hdr.Name)
		contentType := hdr.Xattrs["user.swarm.content-type"]
		if contentType == "" {
			contentType = mime.TypeByExtension(filepath.Ext(hdr.Name))
		}
		//DetectContentType("")
		entry := &ManifestEntry{
			Path:        manifestPath,
			ContentType: contentType,
			Mode:        hdr.Mode,
			Size:        hdr.Size,
			ModTime:     hdr.ModTime,
		}
		contentKey, err = mw.AddEntry(ctx, tr, entry)
		if err != nil {
			apiUploadTarFail.Inc(1)
			return nil, fmt.Errorf("error adding manifest entry from tar stream: %s", err)
		}
		if hdr.Name == defaultPath {
			contentType := hdr.Xattrs["user.swarm.content-type"]
			if contentType == "" {
				contentType = mime.TypeByExtension(filepath.Ext(hdr.Name))
			}

			entry := &ManifestEntry{
				Hash:        contentKey.Hex(),
				Path:        "", // default entry
				ContentType: contentType,
				Mode:        hdr.Mode,
				Size:        hdr.Size,
				ModTime:     hdr.ModTime,
			}
			contentKey, err = mw.AddEntry(ctx, nil, entry)
			if err != nil {
				apiUploadTarFail.Inc(1)
				return nil, fmt.Errorf("error adding default manifest entry from tar stream: %s", err)
			}
			defaultPathFound = true
		}
	}
	if defaultPath != "" && !defaultPathFound {
		return contentKey, fmt.Errorf("default path %q not found", defaultPath)
	}
	return contentKey, nil
}

// RemoveFile removes a file entry in a manifest.
func (a *API) RemoveFile(ctx context.Context, mhash string, path string, fname string, nameresolver bool) (string, error) {
	apiRmFileCount.Inc(1)

	uri, err := Parse("bzz:/" + mhash)
	if err != nil {
		apiRmFileFail.Inc(1)
		return "", err
	}
	mkey, err := a.ResolveURI(ctx, uri, EmptyCredentials)
	if err != nil {
		apiRmFileFail.Inc(1)
		return "", err
	}

	// trim the root dir we added
	if path[:1] == "/" {
		path = path[1:]
	}

	mw, err := a.NewManifestWriter(ctx, mkey, nil)
	if err != nil {
		apiRmFileFail.Inc(1)
		return "", err
	}

	err = mw.RemoveEntry(filepath.Join(path, fname))
	if err != nil {
		apiRmFileFail.Inc(1)
		return "", err
	}

	newMkey, err := mw.Store()
	if err != nil {
		apiRmFileFail.Inc(1)
		return "", err

	}

	return newMkey.String(), nil
}

// AppendFile removes old manifest, appends file entry to new manifest and adds it to Swarm.
func (a *API) AppendFile(ctx context.Context, mhash, path, fname string, existingSize int64, content []byte, oldAddr storage.Address, offset int64, addSize int64, nameresolver bool) (storage.Address, string, error) {
	apiAppendFileCount.Inc(1)

	buffSize := offset + addSize
	if buffSize < existingSize {
		buffSize = existingSize
	}

	buf := make([]byte, buffSize)

	oldReader, _ := a.Retrieve(ctx, oldAddr)
	io.ReadAtLeast(oldReader, buf, int(offset))

	newReader := bytes.NewReader(content)
	io.ReadAtLeast(newReader, buf[offset:], int(addSize))

	if buffSize < existingSize {
		io.ReadAtLeast(oldReader, buf[addSize:], int(buffSize))
	}

	combinedReader := bytes.NewReader(buf)
	totalSize := int64(len(buf))

	// TODO(jmozah): to append using pyramid chunker when it is ready
	//oldReader := a.Retrieve(oldKey)
	//newReader := bytes.NewReader(content)
	//combinedReader := io.MultiReader(oldReader, newReader)

	uri, err := Parse("bzz:/" + mhash)
	if err != nil {
		apiAppendFileFail.Inc(1)
		return nil, "", err
	}
	mkey, err := a.ResolveURI(ctx, uri, EmptyCredentials)
	if err != nil {
		apiAppendFileFail.Inc(1)
		return nil, "", err
	}

	// trim the root dir we added
	if path[:1] == "/" {
		path = path[1:]
	}

	mw, err := a.NewManifestWriter(ctx, mkey, nil)
	if err != nil {
		apiAppendFileFail.Inc(1)
		return nil, "", err
	}

	err = mw.RemoveEntry(filepath.Join(path, fname))
	if err != nil {
		apiAppendFileFail.Inc(1)
		return nil, "", err
	}

	entry := &ManifestEntry{
		Path:        filepath.Join(path, fname),
		ContentType: mime.TypeByExtension(filepath.Ext(fname)),
		Mode:        0700,
		Size:        totalSize,
		ModTime:     time.Now(),
	}

	fkey, err := mw.AddEntry(ctx, io.Reader(combinedReader), entry)
	if err != nil {
		apiAppendFileFail.Inc(1)
		return nil, "", err
	}

	newMkey, err := mw.Store()
	if err != nil {
		apiAppendFileFail.Inc(1)
		return nil, "", err

	}

	return fkey, newMkey.String(), nil
}

// BuildDirectoryTree used by swarmfs_unix
func (a *API) BuildDirectoryTree(ctx context.Context, mhash string, nameresolver bool) (addr storage.Address, manifestEntryMap map[string]*manifestTrieEntry, err error) {

	uri, err := Parse("bzz:/" + mhash)
	if err != nil {
		return nil, nil, err
	}
	addr, err = a.Resolve(ctx, uri.Addr)
	if err != nil {
		return nil, nil, err
	}

	quitC := make(chan bool)
	rootTrie, err := loadManifest(ctx, a.fileStore, addr, quitC, NOOPDecrypt)
	if err != nil {
		return nil, nil, fmt.Errorf("can't load manifest %v: %v", addr.String(), err)
	}

	manifestEntryMap = map[string]*manifestTrieEntry{}
	err = rootTrie.listWithPrefix(uri.Path, quitC, func(entry *manifestTrieEntry, suffix string) {
		manifestEntryMap[suffix] = entry
	})

	if err != nil {
		return nil, nil, fmt.Errorf("list with prefix failed %v: %v", addr.String(), err)
	}
	return addr, manifestEntryMap, nil
}

// FeedsLookup finds Swarm feeds updates at specific points in time, or the latest update
func (a *API) FeedsLookup(ctx context.Context, query *feed.Query) ([]byte, error) {
	_, err := a.feed.Lookup(ctx, query)
	if err != nil {
		return nil, err
	}
	var data []byte
	_, data, err = a.feed.GetContent(&query.Feed)
	if err != nil {
		return nil, err
	}
	return data, nil
}

// FeedsNewRequest creates a Request object to update a specific feed
func (a *API) FeedsNewRequest(ctx context.Context, feed *feed.Feed) (*feed.Request, error) {
	return a.feed.NewRequest(ctx, feed)
}

// FeedsUpdate publishes a new update on the given feed
func (a *API) FeedsUpdate(ctx context.Context, request *feed.Request) (storage.Address, error) {
	return a.feed.Update(ctx, request)
}

// ErrCannotLoadFeedManifest is returned when looking up a feeds manifest fails
var ErrCannotLoadFeedManifest = errors.New("Cannot load feed manifest")

// ErrNotAFeedManifest is returned when the address provided returned something other than a valid manifest
var ErrNotAFeedManifest = errors.New("Not a feed manifest")

// ResolveFeedManifest retrieves the Swarm feed manifest for the given address, and returns the referenced Feed.
func (a *API) ResolveFeedManifest(ctx context.Context, addr storage.Address) (*feed.Feed, error) {
	trie, err := loadManifest(ctx, a.fileStore, addr, nil, NOOPDecrypt)
	if err != nil {
		return nil, ErrCannotLoadFeedManifest
	}

	entry, _ := trie.getEntry("")
	if entry.ContentType != FeedContentType {
		return nil, ErrNotAFeedManifest
	}

	return entry.Feed, nil
}

// ErrCannotResolveFeedURI is returned when the ENS resolver is not able to translate a name to a Swarm feed
var ErrCannotResolveFeedURI = errors.New("Cannot resolve Feed URI")

// ErrCannotResolveFeed is returned when values provided are not enough or invalid to recreate a
// feed out of them.
var ErrCannotResolveFeed = errors.New("Cannot resolve Feed")

// ResolveFeed attempts to extract feed information out of the manifest, if provided
// If not, it attempts to extract the feed out of a set of key-value pairs
func (a *API) ResolveFeed(ctx context.Context, uri *URI, values feed.Values) (*feed.Feed, error) {
	var fd *feed.Feed
	var err error
	if uri.Addr != "" {
		// resolve the content key.
		manifestAddr := uri.Address()
		if manifestAddr == nil {
			manifestAddr, err = a.Resolve(ctx, uri.Addr)
			if err != nil {
				return nil, ErrCannotResolveFeedURI
			}
		}

		// get the Swarm feed from the manifest
		fd, err = a.ResolveFeedManifest(ctx, manifestAddr)
		if err != nil {
			return nil, err
		}
		log.Debug("handle.get.feed: resolved", "manifestkey", manifestAddr, "feed", fd.Hex())
	} else {
		var f feed.Feed
		if err := f.FromValues(values); err != nil {
			return nil, ErrCannotResolveFeed

		}
		fd = &f
	}
	return fd, nil
}

// MimeOctetStream default value of http Content-Type header
const MimeOctetStream = "application/octet-stream"

// DetectContentType by file file extension, or fallback to content sniff
func DetectContentType(fileName string, f io.ReadSeeker) (string, error) {
	ctype := mime.TypeByExtension(filepath.Ext(fileName))
	if ctype != "" {
		return ctype, nil
	}

	// save/rollback to get content probe from begin of file
	currentPosition, err := f.Seek(0, io.SeekCurrent)
	if err != nil {
		return MimeOctetStream, fmt.Errorf("seeker can't seek, %s", err)
	}

	// read a chunk to decide between utf-8 text and binary
	var buf [512]byte
	n, _ := f.Read(buf[:])
	ctype = http.DetectContentType(buf[:n])

	_, err = f.Seek(currentPosition, io.SeekStart) // rewind to output whole file
	if err != nil {
		return MimeOctetStream, fmt.Errorf("seeker can't seek, %s", err)
	}

	return ctype, nil
}<|MERGE_RESOLUTION|>--- conflicted
+++ resolved
@@ -79,11 +79,7 @@
 // ResolverFunc is function which takes a domain in the form of a string and resolves it to a content hash
 type ResolverFunc func(domain string) (common.Hash, error)
 
-<<<<<<< HEAD
-// Resolve returns a resolver function
-=======
 // Resolve returns a resolver function compatible with ENS/RNS resolvers
->>>>>>> d30e9c30
 func (f ResolverFunc) Resolve(domain string) (common.Hash, error) { return f(domain) }
 
 // Resolver interface resolve a domain name to a hash using ENS
@@ -194,13 +190,8 @@
 type API struct {
 	feed      *feed.Handler
 	fileStore *storage.FileStore
-<<<<<<< HEAD
-	dns       Resolver
-	rns       Resolver
-=======
 	dns       Resolver //provides access to multiple resolvers, usually associated with ens
 	rns       Resolver //provides access to rns resolvers
->>>>>>> d30e9c30
 	Tags      *chunk.Tags
 	Decryptor func(context.Context, string) DecryptFunc
 }
@@ -275,10 +266,6 @@
 	return resolved[:], nil
 }
 
-<<<<<<< HEAD
-=======
-//
->>>>>>> d30e9c30
 func tld(address string) (tld string) {
 	splitAddress := strings.Split(address, ".")
 	if len(splitAddress) > 1 {
