--- conflicted
+++ resolved
@@ -19,12 +19,8 @@
 import "testing"
 
 func newTestMemStore() *MemStore {
-<<<<<<< HEAD
-	return NewMemStore(nil, defaultCacheCapacity, defaultChunkRequestsCacheCapacity)
-=======
-	storeparams := NewStoreParams(defaultCacheCapacity, nil, nil)
+	storeparams := NewDefaultStoreParams()
 	return NewMemStore(storeparams, nil)
->>>>>>> 74828b81
 }
 
 func testMemStoreRandom(n int, processors int, chunksize int, t *testing.T) {
