// Copyright 2016 The go-ethereum Authors
// This file is part of the go-ethereum library.
//
// The go-ethereum library is free software: you can redistribute it and/or modify
// it under the terms of the GNU Lesser General Public License as published by
// the Free Software Foundation, either version 3 of the License, or
// (at your option) any later version.
//
// The go-ethereum library is distributed in the hope that it will be useful,
// but WITHOUT ANY WARRANTY; without even the implied warranty of
// MERCHANTABILITY or FITNESS FOR A PARTICULAR PURPOSE. See the
// GNU Lesser General Public License for more details.
//
// You should have received a copy of the GNU Lesser General Public License
// along with the go-ethereum library. If not, see <http://www.gnu.org/licenses/>.

package swarm

import (
	"bytes"
	"context"
	"crypto/ecdsa"
	"fmt"
	"math/big"
	"net"
	"strings"
	"time"
	"unicode"

	"github.com/ethereum/go-ethereum/accounts/abi/bind"
	"github.com/ethereum/go-ethereum/common"
	"github.com/ethereum/go-ethereum/contracts/chequebook"
	"github.com/ethereum/go-ethereum/contracts/ens"
	"github.com/ethereum/go-ethereum/crypto"
	"github.com/ethereum/go-ethereum/ethclient"
	"github.com/ethereum/go-ethereum/log"
	"github.com/ethereum/go-ethereum/node"
	"github.com/ethereum/go-ethereum/p2p"
	"github.com/ethereum/go-ethereum/p2p/discover"
<<<<<<< HEAD
	"github.com/ethereum/go-ethereum/p2p/protocols"
=======
	"github.com/ethereum/go-ethereum/params"
>>>>>>> a1984ce7
	"github.com/ethereum/go-ethereum/rpc"
	"github.com/ethereum/go-ethereum/swarm/api"
	httpapi "github.com/ethereum/go-ethereum/swarm/api/http"
	"github.com/ethereum/go-ethereum/swarm/fuse"
	"github.com/ethereum/go-ethereum/swarm/network"
	"github.com/ethereum/go-ethereum/swarm/network/stream"
	"github.com/ethereum/go-ethereum/swarm/pss"
	"github.com/ethereum/go-ethereum/swarm/storage"
	"github.com/ethereum/go-ethereum/swarm/storage/mock"
)

// the swarm stack
type Swarm struct {
	config *api.Config  // swarm configuration
	api    *api.Api     // high level api layer (fs/manifest)
	dns    api.Resolver // DNS registrar
	//dbAccess    *network.DbAccess      // access to local chunk db iterator and storage counter
	//storage storage.ChunkStore // internal access to storage, common interface to cloud storage backends
	dpa *storage.DPA // distributed preimage archive, the local API to the storage with document level storage/retrieval support
	//depo        network.StorageHandler // remote request handler, interface between bzz protocol and the storage
	streamer *stream.Registry
	//cloud       storage.CloudStore // procurement, cloud storage backend (can multi-cloud)
	bzz         *network.Bzz       // the logistic manager
	backend     chequebook.Backend // simple blockchain Backend
	privateKey  *ecdsa.PrivateKey
	corsString  string
	swapEnabled bool
	lstore      *storage.LocalStore // local store, needs to store for releasing resources after node stopped
	sfs         *fuse.SwarmFS       // need this to cleanup all the active mounts on node exit
	ps          *pss.Pss
}

type SwarmAPI struct {
	Api     *api.Api
	Backend chequebook.Backend
	PrvKey  *ecdsa.PrivateKey
}

func (self *Swarm) API() *SwarmAPI {
	return &SwarmAPI{
		Api:     self.api,
		Backend: self.backend,
		PrvKey:  self.privateKey,
	}
}

// creates a new swarm service instance
// implements node.Service
<<<<<<< HEAD
// If mockStore is not nil, it will be used as the storage for chunk data.
// MockStore should be used only for testing.
func NewSwarm(ctx *node.ServiceContext, backend chequebook.Backend, ensClient *ethclient.Client, config *api.Config, mockStore *mock.NodeStore) (self *Swarm, err error) {

=======
func NewSwarm(ctx *node.ServiceContext, backend chequebook.Backend, config *api.Config) (self *Swarm, err error) {
>>>>>>> a1984ce7
	if bytes.Equal(common.FromHex(config.PublicKey), storage.ZeroKey) {
		return nil, fmt.Errorf("empty public key")
	}
	if bytes.Equal(common.FromHex(config.BzzKey), storage.ZeroKey) {
		return nil, fmt.Errorf("empty bzz key")
	}

	self = &Swarm{
<<<<<<< HEAD
		config:     config,
		backend:    backend,
		privateKey: config.ShiftPrivateKey(),
=======
		config:      config,
		swapEnabled: config.SwapEnabled,
		backend:     backend,
		privateKey:  config.Swap.PrivateKey(),
		corsString:  config.Cors,
>>>>>>> a1984ce7
	}
	log.Debug(fmt.Sprintf("Setting up Swarm service components"))

	hash := storage.MakeHashFunc(config.ChunkerParams.Hash)
	self.lstore, err = storage.NewLocalStore(hash, config.StoreParams, common.Hex2Bytes(config.BzzKey), mockStore)
	if err != nil {
		return
	}

	// setup local store
	log.Debug(fmt.Sprintf("Set up local storage"))

<<<<<<< HEAD
	kp := network.NewKadParams()
	to := network.NewKademlia(
		common.FromHex(config.BzzKey),
		kp,
=======
	self.dbAccess = network.NewDbAccess(self.lstore)
	log.Debug(fmt.Sprintf("Set up local db access (iterator/counter)"))

	// set up the kademlia hive
	self.hive = network.NewHive(
		common.HexToHash(self.config.BzzKey), // key to hive (kademlia base address)
		config.HiveParams,                    // configuration parameters
		config.SwapEnabled,                   // SWAP enabled
		config.SyncEnabled,                   // syncronisation enabled
>>>>>>> a1984ce7
	)

	config.HiveParams.Discovery = true

	// setup cloud storage internal access layer
	//self.cloud = &storage.Forwarder{}
	//self.storage = storage.NewNetStore(hash, self.lstore, self.cloud, config.StoreParams)
	log.Debug(fmt.Sprintf("-> swarm net store shared access layer to Swarm Chunk Store"))
	nodeid := discover.PubkeyID(crypto.ToECDSAPub(common.FromHex(config.PublicKey)))
	addr := network.NewAddrFromNodeID(nodeid)
	bzzconfig := &network.BzzConfig{
		OverlayAddr:  common.FromHex(config.BzzKey),
		UnderlayAddr: addr.UAddr,
		HiveParams:   config.HiveParams,
	}

	db := storage.NewDBAPI(self.lstore)
	delivery := stream.NewDelivery(to, db)
	self.streamer = stream.NewRegistry(addr, delivery, self.lstore, false)
	stream.RegisterSwarmSyncerServer(self.streamer, db)
	stream.RegisterSwarmSyncerClient(self.streamer, db)

	self.bzz = network.NewBzz(bzzconfig, to, nil)

	// set up DPA, the cloud storage local access layer
	dpaChunkStore := storage.NewNetStore(self.lstore, self.streamer.Retrieve)
	log.Debug(fmt.Sprintf("-> Local Access to Swarm"))
	// Swarm Hash Merklised Chunking for Arbitrary-length Document/File storage
	self.dpa = storage.NewDPA(dpaChunkStore, self.config.ChunkerParams)
	log.Debug(fmt.Sprintf("-> Content Store API"))

<<<<<<< HEAD
	// Pss = postal service over swarm (devp2p over bzz)
	if self.config.PssEnabled {
		pssparams := pss.NewPssParams(self.privateKey)
		self.ps = pss.NewPss(to, self.dpa, pssparams)
		if pss.IsActiveHandshake {
			pss.SetHandshakeController(self.ps, pss.NewHandshakeParams())
		}
	}

	// set up high level api
	transactOpts := bind.NewKeyedTransactor(self.privateKey)

	if ensClient == nil {
		log.Warn("No ENS, please specify non-empty --ens-api to use domain name resolution")
	} else {
		self.dns, err = ens.NewENS(transactOpts, config.EnsRoot, ensClient)
		if err != nil {
			return nil, err
=======
	if len(config.EnsAPIs) > 0 {
		opts := []api.MultiResolverOption{}
		for _, c := range config.EnsAPIs {
			tld, endpoint, addr := parseEnsAPIAddress(c)
			r, err := newEnsClient(endpoint, addr, config)
			if err != nil {
				return nil, err
			}
			opts = append(opts, api.MultiResolverOptionWithResolver(r, tld))
>>>>>>> a1984ce7
		}
		self.dns = api.NewMultiResolver(opts...)
	}

	var resourceHandler *storage.ResourceHandler
	// if use resource updates
	if self.config.ResourceEnabled {
		var resourceValidator storage.ResourceValidator
		if self.dns != nil {
			resourceValidator, err = storage.NewENSValidator(config.EnsRoot, ensClient, transactOpts, storage.NewGenericResourceSigner(self.privateKey))
			if err != nil {
				return nil, err
			}
		}
		hashfunc := storage.MakeHashFunc(storage.SHA3Hash)
		chunkStore := storage.NewResourceChunkStore(self.lstore, func(*storage.Chunk) error { return nil })
		resourceHandler, err = storage.NewResourceHandler(hashfunc, chunkStore, ensClient, resourceValidator)
		if err != nil {
			return nil, err
		}
	}

	self.api = api.NewApi(self.dpa, self.dns, resourceHandler)
	// Manifests for Smart Hosting
	log.Debug(fmt.Sprintf("-> Web3 virtual server API"))

	self.sfs = fuse.NewSwarmFS(self.api)
	log.Debug("-> Initializing Fuse file system")

	return self, nil
}

// parseEnsAPIAddress parses string according to format
// [tld:][contract-addr@]url and returns ENSClientConfig structure
// with endpoint, contract address and TLD.
func parseEnsAPIAddress(s string) (tld, endpoint string, addr common.Address) {
	isAllLetterString := func(s string) bool {
		for _, r := range s {
			if !unicode.IsLetter(r) {
				return false
			}
		}
		return true
	}
	endpoint = s
	if i := strings.Index(endpoint, ":"); i > 0 {
		if isAllLetterString(endpoint[:i]) && len(endpoint) > i+2 && endpoint[i+1:i+3] != "//" {
			tld = endpoint[:i]
			endpoint = endpoint[i+1:]
		}
	}
	if i := strings.Index(endpoint, "@"); i > 0 {
		addr = common.HexToAddress(endpoint[:i])
		endpoint = endpoint[i+1:]
	}
	return
}

// newEnsClient creates a new ENS client for that is a consumer of
// a ENS API on a specific endpoint. It is used as a helper function
// for creating multiple resolvers in NewSwarm function.
func newEnsClient(endpoint string, addr common.Address, config *api.Config) (*ens.ENS, error) {
	log.Info("connecting to ENS API", "url", endpoint)
	client, err := rpc.Dial(endpoint)
	if err != nil {
		return nil, fmt.Errorf("error connecting to ENS API %s: %s", endpoint, err)
	}
	ensClient := ethclient.NewClient(client)

	ensRoot := config.EnsRoot
	if addr != (common.Address{}) {
		ensRoot = addr
	} else {
		a, err := detectEnsAddr(client)
		if err == nil {
			ensRoot = a
		} else {
			log.Warn(fmt.Sprintf("could not determine ENS contract address, using default %s", ensRoot), "err", err)
		}
	}
	transactOpts := bind.NewKeyedTransactor(config.Swap.PrivateKey())
	dns, err := ens.NewENS(transactOpts, ensRoot, ensClient)
	if err != nil {
		return nil, err
	}
	log.Debug(fmt.Sprintf("-> Swarm Domain Name Registrar %v @ address %v", endpoint, ensRoot.Hex()))
	return dns, err
}

// detectEnsAddr determines the ENS contract address by getting both the
// version and genesis hash using the client and matching them to either
// mainnet or testnet addresses
func detectEnsAddr(client *rpc.Client) (common.Address, error) {
	ctx, cancel := context.WithTimeout(context.Background(), 5*time.Second)
	defer cancel()

	var version string
	if err := client.CallContext(ctx, &version, "net_version"); err != nil {
		return common.Address{}, err
	}

	block, err := ethclient.NewClient(client).BlockByNumber(ctx, big.NewInt(0))
	if err != nil {
		return common.Address{}, err
	}

	switch {

	case version == "1" && block.Hash() == params.MainnetGenesisHash:
		log.Info("using Mainnet ENS contract address", "addr", ens.MainNetAddress)
		return ens.MainNetAddress, nil

	case version == "3" && block.Hash() == params.TestnetGenesisHash:
		log.Info("using Testnet ENS contract address", "addr", ens.TestNetAddress)
		return ens.TestNetAddress, nil

	default:
		return common.Address{}, fmt.Errorf("unknown version and genesis hash: %s %s", version, block.Hash())
	}
}

/*
Start is called when the stack is started
* starts the network kademlia hive peer management
* (starts netStore level 0 api)
* starts DPA level 1 api (chunking -> store/retrieve requests)
* (starts level 2 api)
* starts http proxy server
* registers url scheme handlers for bzz, etc
* TODO: start subservices like sword, swear, swarmdns
*/
// implements the node.Service interface
func (self *Swarm) Start(srv *p2p.Server) error {

	// update uaddr to correct enode
	newaddr := self.bzz.UpdateLocalAddr([]byte(srv.Self().String()))
	log.Warn("Updated bzz local addr", "oaddr", fmt.Sprintf("%x", newaddr.OAddr), "uaddr", fmt.Sprintf("%s", newaddr.UAddr))

	// set chequebook
	if self.config.SwapEnabled {
		ctx := context.Background() // The initial setup has no deadline.
		err := self.SetChequebook(ctx)
		if err != nil {
			return fmt.Errorf("Unable to set chequebook for SWAP: %v", err)
		}
		log.Debug(fmt.Sprintf("-> cheque book for SWAP: %v", self.config.Swap.Chequebook()))
	} else {
		log.Debug(fmt.Sprintf("SWAP disabled: no cheque book set"))
	}

	log.Warn(fmt.Sprintf("Starting Swarm service"))

	err := self.bzz.Start(srv)
	if err != nil {
		log.Error("bzz failed", "err", err)
		return err
	}
	log.Info(fmt.Sprintf("Swarm network started on bzz address: %x", self.bzz.Hive.Overlay.BaseAddr()))

	if self.ps != nil {
		self.ps.Start(srv)
		log.Info("Pss started")
	}

	self.dpa.Start()
	log.Debug(fmt.Sprintf("Swarm DPA started"))

	// start swarm http proxy server
	if self.config.Port != "" {
		addr := net.JoinHostPort(self.config.ListenAddr, self.config.Port)
		go httpapi.StartHttpServer(self.api, &httpapi.ServerConfig{
			Addr:       addr,
			CorsString: self.config.Cors,
		})
	}

	log.Debug(fmt.Sprintf("Swarm http proxy started on port: %v", self.config.Port))

	if self.config.Cors != "" {
		log.Debug(fmt.Sprintf("Swarm http proxy started with corsdomain: %v", self.config.Cors))
	}

	return nil
}

// implements the node.Service interface
// stops all component services.
func (self *Swarm) Stop() error {
	self.dpa.Stop()
	if self.ps != nil {
		self.ps.Stop()
	}
	if ch := self.config.Swap.Chequebook(); ch != nil {
		ch.Stop()
		ch.Save()
	}

	if self.lstore != nil {
		self.lstore.DbStore.Close()
	}
	self.sfs.Stop()
	return self.bzz.Stop()
}

// implements the node.Service interface
func (self *Swarm) Protocols() (protos []p2p.Protocol) {
	protos = append(protos, self.bzz.Protocols()...)

	if self.ps != nil {
		protos = append(protos, self.ps.Protocols()...)
	}
	if self.streamer != nil {
		protos = append(protos, self.streamer.Protocols()...)
	}
	return
}

func (self *Swarm) RegisterPssProtocol(spec *protocols.Spec, targetprotocol *p2p.Protocol, options *pss.ProtocolParams) (*pss.Protocol, error) {
	if !pss.IsActiveProtocol {
		return nil, fmt.Errorf("Pss protocols not available (built with !nopssprotocol tag)")
	}
	topic := pss.ProtocolTopic(spec)
	return pss.RegisterProtocol(self.ps, &topic, spec, targetprotocol, options)
}

// implements node.Service
// APIs returns the RPC Api descriptors the Swarm implementation offers
func (self *Swarm) APIs() []rpc.API {

	apis := []rpc.API{
		// public APIs
		{
			Namespace: "bzz",
			Version:   "0.1",
			Service:   &Info{self.config, chequebook.ContractParams},
			Public:    true,
		},
		// admin APIs
		{
			Namespace: "bzz",
			Version:   "0.1",
			Service:   api.NewControl(self.api, self.bzz.Hive),
			Public:    false,
		},
		{
			Namespace: "chequebook",
			Version:   chequebook.Version,
			Service:   chequebook.NewApi(self.config.Swap.Chequebook),
			Public:    false,
		},
		{
			Namespace: "swarmfs",
			Version:   fuse.Swarmfs_Version,
			Service:   self.sfs,
			Public:    false,
		},
		// storage APIs
		// DEPRECATED: Use the HTTP API instead
		{
			Namespace: "bzz",
			Version:   "0.1",
			Service:   api.NewStorage(self.api),
			Public:    true,
		},
		{
			Namespace: "bzz",
			Version:   "0.1",
			Service:   api.NewFileSystem(self.api),
			Public:    false,
		},
		// {Namespace, Version, api.NewAdmin(self), false},
	}

	apis = append(apis, self.bzz.APIs()...)

	if self.ps != nil {
		apis = append(apis, self.ps.APIs()...)
	}

	return apis
}

func (self *Swarm) Api() *api.Api {
	return self.api
}

// SetChequebook ensures that the local checquebook is set up on chain.
func (self *Swarm) SetChequebook(ctx context.Context) error {
	err := self.config.Swap.SetChequebook(ctx, self.backend, self.config.Path)
	if err != nil {
		return err
	}
	log.Info(fmt.Sprintf("new chequebook set (%v): saving config file, resetting all connections in the hive", self.config.Swap.Contract.Hex()))
	return nil
}

// serialisable info about swarm
type Info struct {
	*api.Config
	*chequebook.Params
}

func (self *Info) Info() *Info {
	return self
}<|MERGE_RESOLUTION|>--- conflicted
+++ resolved
@@ -37,11 +37,8 @@
 	"github.com/ethereum/go-ethereum/node"
 	"github.com/ethereum/go-ethereum/p2p"
 	"github.com/ethereum/go-ethereum/p2p/discover"
-<<<<<<< HEAD
 	"github.com/ethereum/go-ethereum/p2p/protocols"
-=======
 	"github.com/ethereum/go-ethereum/params"
->>>>>>> a1984ce7
 	"github.com/ethereum/go-ethereum/rpc"
 	"github.com/ethereum/go-ethereum/swarm/api"
 	httpapi "github.com/ethereum/go-ethereum/swarm/api/http"
@@ -90,14 +87,10 @@
 
 // creates a new swarm service instance
 // implements node.Service
-<<<<<<< HEAD
 // If mockStore is not nil, it will be used as the storage for chunk data.
 // MockStore should be used only for testing.
-func NewSwarm(ctx *node.ServiceContext, backend chequebook.Backend, ensClient *ethclient.Client, config *api.Config, mockStore *mock.NodeStore) (self *Swarm, err error) {
-
-=======
-func NewSwarm(ctx *node.ServiceContext, backend chequebook.Backend, config *api.Config) (self *Swarm, err error) {
->>>>>>> a1984ce7
+func NewSwarm(ctx *node.ServiceContext, backend chequebook.Backend, config *api.Config, mockStore *mock.NodeStore) (self *Swarm, err error) {
+
 	if bytes.Equal(common.FromHex(config.PublicKey), storage.ZeroKey) {
 		return nil, fmt.Errorf("empty public key")
 	}
@@ -106,17 +99,9 @@
 	}
 
 	self = &Swarm{
-<<<<<<< HEAD
 		config:     config,
 		backend:    backend,
 		privateKey: config.ShiftPrivateKey(),
-=======
-		config:      config,
-		swapEnabled: config.SwapEnabled,
-		backend:     backend,
-		privateKey:  config.Swap.PrivateKey(),
-		corsString:  config.Cors,
->>>>>>> a1984ce7
 	}
 	log.Debug(fmt.Sprintf("Setting up Swarm service components"))
 
@@ -129,22 +114,10 @@
 	// setup local store
 	log.Debug(fmt.Sprintf("Set up local storage"))
 
-<<<<<<< HEAD
 	kp := network.NewKadParams()
 	to := network.NewKademlia(
 		common.FromHex(config.BzzKey),
 		kp,
-=======
-	self.dbAccess = network.NewDbAccess(self.lstore)
-	log.Debug(fmt.Sprintf("Set up local db access (iterator/counter)"))
-
-	// set up the kademlia hive
-	self.hive = network.NewHive(
-		common.HexToHash(self.config.BzzKey), // key to hive (kademlia base address)
-		config.HiveParams,                    // configuration parameters
-		config.SwapEnabled,                   // SWAP enabled
-		config.SyncEnabled,                   // syncronisation enabled
->>>>>>> a1984ce7
 	)
 
 	config.HiveParams.Discovery = true
@@ -176,7 +149,6 @@
 	self.dpa = storage.NewDPA(dpaChunkStore, self.config.ChunkerParams)
 	log.Debug(fmt.Sprintf("-> Content Store API"))
 
-<<<<<<< HEAD
 	// Pss = postal service over swarm (devp2p over bzz)
 	if self.config.PssEnabled {
 		pssparams := pss.NewPssParams(self.privateKey)
@@ -187,15 +159,8 @@
 	}
 
 	// set up high level api
-	transactOpts := bind.NewKeyedTransactor(self.privateKey)
-
-	if ensClient == nil {
-		log.Warn("No ENS, please specify non-empty --ens-api to use domain name resolution")
-	} else {
-		self.dns, err = ens.NewENS(transactOpts, config.EnsRoot, ensClient)
-		if err != nil {
-			return nil, err
-=======
+	//transactOpts := bind.NewKeyedTransactor(self.privateKey)
+	var resolver *api.MultiResolver
 	if len(config.EnsAPIs) > 0 {
 		opts := []api.MultiResolverOption{}
 		for _, c := range config.EnsAPIs {
@@ -205,24 +170,20 @@
 				return nil, err
 			}
 			opts = append(opts, api.MultiResolverOptionWithResolver(r, tld))
->>>>>>> a1984ce7
-		}
-		self.dns = api.NewMultiResolver(opts...)
+
+		}
+		resolver = api.NewMultiResolver(opts...)
+		self.dns = resolver
 	}
 
 	var resourceHandler *storage.ResourceHandler
 	// if use resource updates
-	if self.config.ResourceEnabled {
-		var resourceValidator storage.ResourceValidator
-		if self.dns != nil {
-			resourceValidator, err = storage.NewENSValidator(config.EnsRoot, ensClient, transactOpts, storage.NewGenericResourceSigner(self.privateKey))
-			if err != nil {
-				return nil, err
-			}
-		}
+	if self.config.ResourceEnabled && resolver != nil {
+		resourceValidator := storage.NewENSValidator(config.EnsRoot, resolver, storage.NewGenericResourceSigner(self.privateKey))
+		resolver.SetNameHash(resourceValidator.NameHash)
 		hashfunc := storage.MakeHashFunc(storage.SHA3Hash)
 		chunkStore := storage.NewResourceChunkStore(self.lstore, func(*storage.Chunk) error { return nil })
-		resourceHandler, err = storage.NewResourceHandler(hashfunc, chunkStore, ensClient, resourceValidator)
+		resourceHandler, err = storage.NewResourceHandler(hashfunc, chunkStore, resolver, resourceValidator)
 		if err != nil {
 			return nil, err
 		}
@@ -264,16 +225,22 @@
 	return
 }
 
+// ensClient provides functionality for api.ResolveValidator
+type ensClient struct {
+	*ens.ENS
+	*ethclient.Client
+}
+
 // newEnsClient creates a new ENS client for that is a consumer of
 // a ENS API on a specific endpoint. It is used as a helper function
 // for creating multiple resolvers in NewSwarm function.
-func newEnsClient(endpoint string, addr common.Address, config *api.Config) (*ens.ENS, error) {
+func newEnsClient(endpoint string, addr common.Address, config *api.Config) (*ensClient, error) {
 	log.Info("connecting to ENS API", "url", endpoint)
 	client, err := rpc.Dial(endpoint)
 	if err != nil {
 		return nil, fmt.Errorf("error connecting to ENS API %s: %s", endpoint, err)
 	}
-	ensClient := ethclient.NewClient(client)
+	ethClient := ethclient.NewClient(client)
 
 	ensRoot := config.EnsRoot
 	if addr != (common.Address{}) {
@@ -287,12 +254,15 @@
 		}
 	}
 	transactOpts := bind.NewKeyedTransactor(config.Swap.PrivateKey())
-	dns, err := ens.NewENS(transactOpts, ensRoot, ensClient)
+	dns, err := ens.NewENS(transactOpts, ensRoot, ethClient)
 	if err != nil {
 		return nil, err
 	}
 	log.Debug(fmt.Sprintf("-> Swarm Domain Name Registrar %v @ address %v", endpoint, ensRoot.Hex()))
-	return dns, err
+	return &ensClient{
+		ENS:    dns,
+		Client: ethClient,
+	}, err
 }
 
 // detectEnsAddr determines the ENS contract address by getting both the
