--- conflicted
+++ resolved
@@ -122,17 +122,10 @@
 			return nil, fmt.Errorf("swap can only be enabled under BZZ Network ID %d, found Network ID %d instead", swap.AllowedNetworkID, self.config.NetworkID)
 		}
 		swapParams := &swap.Params{
-<<<<<<< HEAD
-			OverlayAddr:          common.FromHex(self.config.BzzKey),
-			LogPath:              self.config.SwapLogPath,
-			InitialDepositAmount: self.config.SwapInitialDeposit,
-			DisconnectThreshold:  int64(self.config.SwapDisconnectThreshold),
-			PaymentThreshold:     int64(self.config.SwapPaymentThreshold),
-=======
+			OverlayAddr:         common.FromHex(self.config.BzzKey),
 			LogPath:             self.config.SwapLogPath,
 			DisconnectThreshold: int64(self.config.SwapDisconnectThreshold),
 			PaymentThreshold:    int64(self.config.SwapPaymentThreshold),
->>>>>>> 118075ec
 		}
 
 		// create the accounting objects
