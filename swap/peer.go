--- conflicted
+++ resolved
@@ -197,7 +197,6 @@
 		return fmt.Errorf("error while creating cheque: %v", err)
 	}
 
-<<<<<<< HEAD
 	chequebookBalance, err := p.swap.AvailableBalance()
 	if err != nil {
 		return fmt.Errorf("error while getting available balance: %v", err)
@@ -213,13 +212,6 @@
 		return fmt.Errorf("error while saving pending cheque: %v", err)
 	}
 
-=======
-	err = p.setPendingCheque(cheque)
-	if err != nil {
-		return fmt.Errorf("error while saving pending cheque: %v", err)
-	}
-
->>>>>>> 59b2025b
 	err = p.updateBalance(int64(cheque.Honey))
 	if err != nil {
 		return fmt.Errorf("error while creating cheque: %v", err)
