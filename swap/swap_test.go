--- conflicted
+++ resolved
@@ -113,13 +113,6 @@
 		t.Fatalf("Expected balances to be empty, but are %v", swap.balances)
 	}
 
-<<<<<<< HEAD
-	if len(swap.balances) != 0 {
-		t.Fatalf("Expected balances to be empty, but are %v", swap.balances)
-	}
-
-=======
->>>>>>> f39fc793
 	// test balance addition for peer
 	testPeer := newDummyPeer()
 	swap.balances[testPeer.ID()] = 808
@@ -201,10 +194,7 @@
 	// create a test swap account
 	s, testDir := newTestSwap(t)
 	defer os.RemoveAll(testDir)
-<<<<<<< HEAD
-=======
 	defer s.Close()
->>>>>>> f39fc793
 
 	var err error
 
@@ -249,10 +239,7 @@
 	// create a test swap account
 	swap, testDir := newTestSwap(t)
 	defer os.RemoveAll(testDir)
-<<<<<<< HEAD
-=======
 	defer swap.Close()
->>>>>>> f39fc793
 
 	var bookings []booking
 
@@ -291,11 +278,8 @@
 	debitorSwap, testDir2 := newTestSwap(t)
 	defer os.RemoveAll(testDir1)
 	defer os.RemoveAll(testDir2)
-<<<<<<< HEAD
-=======
 	defer creditorSwap.Close()
 	defer debitorSwap.Close()
->>>>>>> f39fc793
 
 	ctx := context.Background()
 	// deploying would strictly speaking not be necessary, as the signing would also just work
@@ -342,11 +326,7 @@
 	}
 	// ...and trigger message handling on the receiver side (creditor)
 	// remember that debitor is the model of the remote node for the creditor...
-<<<<<<< HEAD
-	err = debitor.handleEmitChequeMsg(ctx, msg)
-=======
 	err = creditorSwap.handleEmitChequeMsg(ctx, debitor, msg)
->>>>>>> f39fc793
 	if err != nil {
 		t.Fatal(err)
 	}
@@ -480,12 +460,7 @@
 		beneficiaryAddress: {Balance: big.NewInt(1000000000)},
 	}, gasLimit)
 
-<<<<<<< HEAD
-	swap := New(stateStore, key, defaultBackend)
-	//TODO: add the smart-contract address here
-=======
 	swap := New(stateStore, key, common.Address{}, defaultBackend)
->>>>>>> f39fc793
 	defaultBackend.Commit()
 	return swap, dir
 }
@@ -526,21 +501,12 @@
 	return cheque
 }
 
-<<<<<<< HEAD
-// tests if encodeCheque encodes the cheque as expected
-func TestChequeEncode(t *testing.T) {
-	expectedCheque := newTestCheque()
-
-	// encode the cheque
-	encoded, err := expectedCheque.MarshallBinary()
-=======
 // tests if encodeForSignature encodes the cheque as expected
 func TestChequeEncodeForSignature(t *testing.T) {
 	expectedCheque := newTestCheque()
 
 	// encode the cheque
 	encoded, err := expectedCheque.encodeForSignature()
->>>>>>> f39fc793
 	if err != nil {
 		t.Fatalf("Unexpected error in MarshallBinary: %v", err)
 	}
@@ -569,10 +535,7 @@
 	// setup test swap object
 	swap, dir := newTestSwap(t)
 	defer os.RemoveAll(dir)
-<<<<<<< HEAD
-=======
 	defer swap.Close()
->>>>>>> f39fc793
 
 	expectedCheque := newTestCheque()
 
@@ -637,10 +600,7 @@
 func TestVerifyContract(t *testing.T) {
 	swap, dir := newTestSwap(t)
 	defer os.RemoveAll(dir)
-<<<<<<< HEAD
-=======
 	defer swap.Close()
->>>>>>> f39fc793
 
 	// deploy a new swap contract
 	opts := bind.NewKeyedTransactor(ownerKey)
@@ -660,10 +620,7 @@
 func TestVerifyContractWrongContract(t *testing.T) {
 	swap, dir := newTestSwap(t)
 	defer os.RemoveAll(dir)
-<<<<<<< HEAD
-=======
 	defer swap.Close()
->>>>>>> f39fc793
 
 	opts := bind.NewKeyedTransactor(ownerKey)
 
@@ -705,10 +662,7 @@
 
 	issuerSwap, dir := newTestSwap(t)
 	defer os.RemoveAll(dir)
-<<<<<<< HEAD
-=======
 	defer issuerSwap.Close()
->>>>>>> f39fc793
 
 	issuerSwap.owner.address = ownerAddress
 	issuerSwap.owner.privateKey = ownerKey
@@ -839,17 +793,6 @@
 func TestSaveAndLoadLastReceivedCheque(t *testing.T) {
 	swap, dir := newTestSwap(t)
 	defer os.RemoveAll(dir)
-<<<<<<< HEAD
-
-	testID := newDummyPeer().Peer.ID()
-	testCheque := newTestCheque()
-
-	if err := swap.saveLastReceivedCheque(testID, testCheque); err != nil {
-		t.Fatalf("Error while saving: %s", err.Error())
-	}
-
-	returnedCheque := swap.loadLastReceivedCheque(testID)
-=======
 	defer swap.Close()
 
 	testPeer := NewPeer(newDummyPeer().Peer, swap, swap.backend, common.Address{}, common.Address{})
@@ -860,7 +803,6 @@
 	}
 
 	returnedCheque := swap.loadLastReceivedCheque(testPeer)
->>>>>>> f39fc793
 
 	if returnedCheque == nil {
 		t.Fatalf("Could not find saved cheque")
@@ -886,28 +828,16 @@
 
 // TestPeerSaveAndLoadLastReceivedCheque tests if a saved last received cheque can be loaded again later using the peer functions
 func TestPeerSaveAndLoadLastReceivedCheque(t *testing.T) {
-<<<<<<< HEAD
-	_, peer, dir := newTestSwapAndPeer(t)
-=======
 	swap, peer, dir := newTestSwapAndPeer(t)
->>>>>>> f39fc793
 	defer os.RemoveAll(dir)
 
 	testCheque := newTestCheque()
 
-<<<<<<< HEAD
-	if err := peer.saveLastReceivedCheque(testCheque); err != nil {
-		t.Fatalf("Error while saving: %s", err.Error())
-	}
-
-	returnedCheque := peer.loadLastReceivedCheque()
-=======
 	if err := swap.saveLastReceivedCheque(peer, testCheque); err != nil {
 		t.Fatalf("Error while saving: %s", err.Error())
 	}
 
 	returnedCheque := swap.loadLastReceivedCheque(peer)
->>>>>>> f39fc793
 
 	if returnedCheque == nil {
 		t.Fatal("Could not find saved cheque")
@@ -920,46 +850,28 @@
 
 // TestPeerVerifyChequeProperties tests that verifyChequeProperties will accept a valid cheque
 func TestPeerVerifyChequeProperties(t *testing.T) {
-<<<<<<< HEAD
-	_, peer, dir := newTestSwapAndPeer(t)
-	defer os.RemoveAll(dir)
-=======
 	swap, peer, dir := newTestSwapAndPeer(t)
 	defer os.RemoveAll(dir)
 	defer swap.Close()
->>>>>>> f39fc793
 
 	testCheque := newTestCheque()
 	testCheque.Signature = testChequeSig
 
-<<<<<<< HEAD
-	if err := peer.verifyChequeProperties(testCheque); err != nil {
-=======
 	if err := swap.verifyChequeProperties(testCheque, peer); err != nil {
->>>>>>> f39fc793
 		t.Fatalf("failed to verify cheque properties: %s", err.Error())
 	}
 }
 
 // TestPeerVerifyChequeProperties tests that verifyChequeProperties will reject invalid cheques
 func TestPeerVerifyChequePropertiesInvalidCheque(t *testing.T) {
-<<<<<<< HEAD
-	_, peer, dir := newTestSwapAndPeer(t)
-	defer os.RemoveAll(dir)
-=======
 	swap, peer, dir := newTestSwapAndPeer(t)
 	defer os.RemoveAll(dir)
 	defer swap.Close()
->>>>>>> f39fc793
 
 	// cheque with an invalid signature
 	testCheque := newTestCheque()
 	testCheque.Signature = manipulateSignature(testChequeSig)
-<<<<<<< HEAD
-	if err := peer.verifyChequeProperties(testCheque); err == nil {
-=======
 	if err := swap.verifyChequeProperties(testCheque, peer); err == nil {
->>>>>>> f39fc793
 		t.Fatalf("accepted cheque with invalid signature")
 	}
 
@@ -967,11 +879,7 @@
 	testCheque = newTestCheque()
 	testCheque.Contract = beneficiaryAddress
 	testCheque.Signature, _ = testCheque.Sign(ownerKey)
-<<<<<<< HEAD
-	if err := peer.verifyChequeProperties(testCheque); err == nil {
-=======
 	if err := swap.verifyChequeProperties(testCheque, peer); err == nil {
->>>>>>> f39fc793
 		t.Fatalf("accepted cheque with wrong contract")
 	}
 
@@ -979,11 +887,7 @@
 	testCheque = newTestCheque()
 	testCheque.Beneficiary = ownerAddress
 	testCheque.Signature, _ = testCheque.Sign(ownerKey)
-<<<<<<< HEAD
-	if err := peer.verifyChequeProperties(testCheque); err == nil {
-=======
 	if err := swap.verifyChequeProperties(testCheque, peer); err == nil {
->>>>>>> f39fc793
 		t.Fatalf("accepted cheque with wrong beneficiary")
 	}
 
@@ -991,11 +895,7 @@
 	testCheque = newTestCheque()
 	testCheque.Timeout = 10
 	testCheque.Signature, _ = testCheque.Sign(ownerKey)
-<<<<<<< HEAD
-	if err := peer.verifyChequeProperties(testCheque); err == nil {
-=======
 	if err := swap.verifyChequeProperties(testCheque, peer); err == nil {
->>>>>>> f39fc793
 		t.Fatalf("accepted cheque with non-zero timeout")
 	}
 }
@@ -1054,24 +954,15 @@
 
 // TestPeerProcessAndVerifyCheque tests that processAndVerifyCheque accepts a valid cheque and also saves it
 func TestPeerProcessAndVerifyCheque(t *testing.T) {
-<<<<<<< HEAD
-	_, peer, dir := newTestSwapAndPeer(t)
-	defer os.RemoveAll(dir)
-=======
 	swap, peer, dir := newTestSwapAndPeer(t)
 	defer os.RemoveAll(dir)
 	defer swap.Close()
->>>>>>> f39fc793
 
 	// create test cheque and process
 	cheque := newTestCheque()
 	cheque.Signature, _ = cheque.Sign(ownerKey)
 
-<<<<<<< HEAD
-	actualAmount, err := peer.processAndVerifyCheque(cheque)
-=======
 	actualAmount, err := swap.processAndVerifyCheque(cheque, peer)
->>>>>>> f39fc793
 	if err != nil {
 		t.Fatalf("failed to process cheque: %s", err)
 	}
@@ -1081,11 +972,7 @@
 	}
 
 	// verify that it was indeed saved
-<<<<<<< HEAD
-	if peer.loadLastReceivedCheque().Serial != cheque.Serial {
-=======
 	if swap.loadLastReceivedCheque(peer).Serial != cheque.Serial {
->>>>>>> f39fc793
 		t.Fatalf("last received cheque has wrong serial, was: %d, expected: %d", peer.lastReceivedCheque.Serial, cheque.Serial)
 	}
 
@@ -1096,20 +983,12 @@
 	otherCheque.Honey = 10
 	otherCheque.Signature, _ = otherCheque.Sign(ownerKey)
 
-<<<<<<< HEAD
-	if _, err := peer.processAndVerifyCheque(otherCheque); err != nil {
-=======
 	if _, err := swap.processAndVerifyCheque(otherCheque, peer); err != nil {
->>>>>>> f39fc793
 		t.Fatalf("failed to process cheque: %s", err)
 	}
 
 	// verify that it was indeed saved
-<<<<<<< HEAD
-	if peer.loadLastReceivedCheque().Serial != otherCheque.Serial {
-=======
 	if swap.loadLastReceivedCheque(peer).Serial != otherCheque.Serial {
->>>>>>> f39fc793
 		t.Fatalf("last received cheque has wrong serial, was: %d, expected: %d", peer.lastReceivedCheque.Serial, otherCheque.Serial)
 	}
 }
@@ -1120,25 +999,16 @@
 // then rejects one with lower serial
 // then rejects one with lower amount
 func TestPeerProcessAndVerifyChequeInvalid(t *testing.T) {
-<<<<<<< HEAD
-	_, peer, dir := newTestSwapAndPeer(t)
-	defer os.RemoveAll(dir)
-=======
 	swap, peer, dir := newTestSwapAndPeer(t)
 	defer os.RemoveAll(dir)
 	defer swap.Close()
->>>>>>> f39fc793
 
 	// invalid cheque because wrong recipient
 	cheque := newTestCheque()
 	cheque.Beneficiary = ownerAddress
 	cheque.Signature, _ = cheque.Sign(ownerKey)
 
-<<<<<<< HEAD
-	if _, err := peer.processAndVerifyCheque(cheque); err == nil {
-=======
 	if _, err := swap.processAndVerifyCheque(cheque, peer); err == nil {
->>>>>>> f39fc793
 		t.Fatal("accecpted an invalid cheque as first cheque")
 	}
 
@@ -1147,19 +1017,11 @@
 	cheque.Serial = 5
 	cheque.Signature, _ = cheque.Sign(ownerKey)
 
-<<<<<<< HEAD
-	if _, err := peer.processAndVerifyCheque(cheque); err != nil {
-		t.Fatalf("failed to process cheque: %s", err)
-	}
-
-	if peer.loadLastReceivedCheque().Serial != cheque.Serial {
-=======
 	if _, err := swap.processAndVerifyCheque(cheque, peer); err != nil {
 		t.Fatalf("failed to process cheque: %s", err)
 	}
 
 	if swap.loadLastReceivedCheque(peer).Serial != cheque.Serial {
->>>>>>> f39fc793
 		t.Fatalf("last received cheque has wrong serial, was: %d, expected: %d", peer.lastReceivedCheque.Serial, cheque.Serial)
 	}
 
@@ -1170,11 +1032,7 @@
 	otherCheque.Honey = 10
 	otherCheque.Signature, _ = otherCheque.Sign(ownerKey)
 
-<<<<<<< HEAD
-	if _, err := peer.processAndVerifyCheque(otherCheque); err == nil {
-=======
 	if _, err := swap.processAndVerifyCheque(otherCheque, peer); err == nil {
->>>>>>> f39fc793
 		t.Fatal("accepted a cheque with lower serial")
 	}
 
@@ -1185,20 +1043,12 @@
 	otherCheque.Honey = 10
 	otherCheque.Signature, _ = otherCheque.Sign(ownerKey)
 
-<<<<<<< HEAD
-	if _, err := peer.processAndVerifyCheque(otherCheque); err == nil {
-=======
 	if _, err := swap.processAndVerifyCheque(otherCheque, peer); err == nil {
->>>>>>> f39fc793
 		t.Fatal("accepted a cheque with lower amount")
 	}
 
 	// check that no invalid cheque was saved
-<<<<<<< HEAD
-	if peer.loadLastReceivedCheque().Serial != cheque.Serial {
-=======
 	if swap.loadLastReceivedCheque(peer).Serial != cheque.Serial {
->>>>>>> f39fc793
 		t.Fatalf("last received cheque has wrong serial, was: %d, expected: %d", peer.lastReceivedCheque.Serial, cheque.Serial)
 	}
 }
