--- conflicted
+++ resolved
@@ -27,14 +27,10 @@
 	// DefaultPaymentThreshold is set to be equivalent to requesting and serving 10mb of data (2441 chunks (4096 bytes) = 10 mb, 10^7 bytes = 10 mb)
 	DefaultPaymentThreshold    = 2441*RetrieveRequestPrice + (10^7)*ChunkDeliveryPrice // 4096 * 2441 = 10 mb,
 	DefaultDisconnectThreshold = 20 * DefaultPaymentThreshold
-<<<<<<< HEAD
 	// ChequeDebtTolerance is the lowest resulting balance a node is willing to accept when receiving a cheque
 	// the value is meant to be used below 0, as positive resulting balances should always be accepted when receiving cheques
 	ChequeDebtTolerance = DefaultPaymentThreshold / 100 * 5 // roughly 5% of the payment threshold
-	// DefaultInitialDepositAmount is the default amount to send to the contract when initially deploying
-=======
 	// DefaultDepositAmount is the default amount to send to the contract when initially deploying
->>>>>>> 45a40fcb
 	// NOTE: deliberate value for now; needs experimentation
 	DefaultDepositAmount = 0
 	// This is the amount of time in seconds which an issuer has to wait to decrease the harddeposit of a beneficiary.
