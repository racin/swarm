// Copyright 2018 The Swarm Authors
// This file is part of the Swarm library.
//
// The Swarm library is free software: you can redistribute it and/or modify
// it under the terms of the GNU Lesser General Public License as published by
// the Free Software Foundation, either version 3 of the License, or
// (at your option) any later version.
//
// The Swarm library is distributed in the hope that it will be useful,
// but WITHOUT ANY WARRANTY; without even the implied warranty of
// MERCHANTABILITY or FITNESS FOR A PARTICULAR PURPOSE. See the
// GNU Lesser General Public License for more details.
//
// You should have received a copy of the GNU Lesser General Public License
// along with the Swarm library. If not, see <http://www.gnu.org/licenses/>.

package swap

import (
	"context"
	"crypto/ecdsa"
	"encoding/hex"
	"encoding/json"
	"errors"
	"fmt"
	"math/big"
	"path/filepath"
	"strconv"
	"sync"
	"time"

	"github.com/ethereum/go-ethereum/accounts/abi/bind"
	"github.com/ethereum/go-ethereum/common"
	"github.com/ethereum/go-ethereum/console"
	"github.com/ethereum/go-ethereum/core/types"
	"github.com/ethereum/go-ethereum/crypto"
	"github.com/ethereum/go-ethereum/ethclient"
	l "github.com/ethereum/go-ethereum/log"
	"github.com/ethereum/go-ethereum/p2p/enode"
	"github.com/ethersphere/swarm/contracts/swap"
	contract "github.com/ethersphere/swarm/contracts/swap"
	log "github.com/ethersphere/swarm/log"
	"github.com/ethersphere/swarm/p2p/protocols"
	"github.com/ethersphere/swarm/state"
)

// ErrInvalidChequeSignature indicates the signature on the cheque was invalid
var ErrInvalidChequeSignature = errors.New("invalid cheque signature")

<<<<<<< HEAD
var swapLog log.SwapLogger // logger for Swap related messages and audit trail
const swapLogLevel = 3     // swapLogLevel indicates filter level of log messages
=======
var swapLog log.Logger // logger for Swap related messages and audit trail
const swapLogLevel = 3 // swapLogLevel indicates filter level of log messages
>>>>>>> 2027aae2

// Swap represents the Swarm Accounting Protocol
// a peer to peer micropayment system
// A node maintains an individual balance with every peer
// Only messages which have a price will be accounted for
type Swap struct {
	store            state.Store        // store is needed in order to keep balances and cheques across sessions
	peers            map[enode.ID]*Peer // map of all swap Peers
	peersLock        sync.RWMutex       // lock for peers map
	backend          contract.Backend   // the backend (blockchain) used
	owner            *Owner             // contract access
	params           *Params            // economic and operational parameters
	contract         swap.Contract      // reference to the smart contract
	honeyPriceOracle HoneyOracle        // oracle which resolves the price of honey (in Wei)
}

// Owner encapsulates information related to accessing the contract
type Owner struct {
	address    common.Address    // owner address
	privateKey *ecdsa.PrivateKey // private key
	publicKey  *ecdsa.PublicKey  // public key
}

// Params encapsulates economic and operational parameters
type Params struct {
	OverlayAddr         []byte // this node's base address
	LogPath             string // optional audit log path
	PaymentThreshold    int64  // honey amount at which a payment is triggered
	DisconnectThreshold int64  // honey amount at which a peer disconnects
}

// newSwapLogger returns a new logger for standard swap logs
<<<<<<< HEAD
func newSwapLogger(logPath string, overlayAddr []byte) log.SwapLogger {
	swapLogger := log.NewSwapLogger(hex.EncodeToString(overlayAddr)[:16])
	setLoggerHandler(logPath, swapLogger.GetLogger())
=======
func newSwapLogger(logPath string, overlayAddr []byte) log.Logger {
	swapLogger := log.New("swaplog", "*", "base", hex.EncodeToString(overlayAddr)[:16])
	setLoggerHandler(logPath, swapLogger)
>>>>>>> 2027aae2
	return swapLogger
}

// newPeerLogger returns a new logger for swap logs with peer info
<<<<<<< HEAD
func newPeerLogger(s *Swap, peerID enode.ID) log.SwapLogger {
	peerLogger := log.NewSwapPeerLogger(hex.EncodeToString(s.params.OverlayAddr)[:16], peerID.String()[:16])
	setLoggerHandler(s.params.LogPath, peerLogger.GetLogger())
=======
func newPeerLogger(s *Swap, peerID enode.ID) log.Logger {
	peerLogger := log.New("swaplog", "*", "base", hex.EncodeToString(s.params.OverlayAddr)[:16], "peer", peerID.String()[:16])
	setLoggerHandler(s.params.LogPath, peerLogger)
>>>>>>> 2027aae2
	return peerLogger
}

// setLoggerHandler will set the logger handle to write logs to the specified path
// or use the default swarm logger in case this isn't specified or an error occurs
<<<<<<< HEAD
func setLoggerHandler(logpath string, logger l.Logger) {
	lh := l.Root().GetHandler()
=======
func setLoggerHandler(logpath string, logger log.Logger) {
	lh := log.Root().GetHandler()
>>>>>>> 2027aae2

	if logpath == "" {
		logger.SetHandler(lh)
		return
	}

	rfh, err := swapRotatingFileHandler(logpath)

	if err != nil {
		log.Warn("RotatingFileHandler was not initialized", "logdir", logpath, "err", err)
		// use the default swarm logger as a fallback
		logger.SetHandler(lh)
		return
	}

	// filter messages with the correct log level for swap
<<<<<<< HEAD
	rfh = l.LvlFilterHandler(l.Lvl(swapLogLevel), rfh)

	// dispatch the logs to the default swarm log and also the filtered swap logger
	logger.SetHandler(l.MultiHandler(lh, rfh))
=======
	rfh = log.LvlFilterHandler(log.Lvl(swapLogLevel), rfh)

	// dispatch the logs to the default swarm log and also the filtered swap logger
	logger.SetHandler(log.MultiHandler(lh, rfh))
>>>>>>> 2027aae2
}

// swapRotatingFileHandler returns a RotatingFileHandler this will split the logs into multiple files.
// the files are split based on the limit parameter expressed in bytes
func swapRotatingFileHandler(logdir string) (l.Handler, error) {
	return l.RotatingFileHandler(
		logdir,
		262144,
		l.JSONFormatOrderedEx(false, true),
	)
}

// newSwapInstance is a swap constructor function without integrity checks
func newSwapInstance(stateStore state.Store, owner *Owner, backend contract.Backend, params *Params) *Swap {
	return &Swap{
		store:            stateStore,
		peers:            make(map[enode.ID]*Peer),
		backend:          backend,
		owner:            owner,
		params:           params,
		honeyPriceOracle: NewHoneyPriceOracle(),
	}
}

// New prepares and creates all fields to create a swap instance:
// - sets up a SWAP database;
// - verifies whether the disconnect threshold is higher than the payment threshold;
// - connects to the blockchain backend;
// - verifies that we have not connected SWAP before on a different blockchain backend;
// - starts the chequebook; creates the swap instance
func New(dbPath string, prvkey *ecdsa.PrivateKey, backendURL string, params *Params, chequebookAddressFlag common.Address, initialDepositAmountFlag uint64) (swap *Swap, err error) {
	// swap log for auditing purposes
	swapLog = newSwapLogger(params.LogPath, params.OverlayAddr)
	// verify that backendURL is not empty
	if backendURL == "" {
		return nil, errors.New("no backend URL given")
	}
<<<<<<< HEAD
	//swapLog.SetLogAction(log.Action("connecting"))
=======
>>>>>>> 2027aae2
	swapLog.Info("connecting to SWAP API", "url", backendURL)
	// initialize the balances store
	var stateStore state.Store
	if stateStore, err = state.NewDBStore(filepath.Join(dbPath, "swap.db")); err != nil {
		return nil, fmt.Errorf("error while initializing statestore: %v", err)
	}
	if params.DisconnectThreshold <= params.PaymentThreshold {
		return nil, fmt.Errorf("disconnect threshold lower or at payment threshold. DisconnectThreshold: %d, PaymentThreshold: %d", params.DisconnectThreshold, params.PaymentThreshold)
	}
	// connect to the backend
	backend, err := ethclient.Dial(backendURL)
	if err != nil {
		return nil, fmt.Errorf("error connecting to Ethereum API %s: %v", backendURL, err)
	}
	// get the chainID of the backend
	var chainID *big.Int
	if chainID, err = backend.ChainID(context.TODO()); err != nil {
		return nil, fmt.Errorf("error retrieving chainID from backendURL: %v", err)
	}
	// verify that we have not used SWAP before on a different chainID
	if err := checkChainID(chainID.Uint64(), stateStore); err != nil {
		return nil, err
	}
	swapLog.Info("Using backend network ID", "ID", chainID.Uint64())
	// create the owner of SWAP
	owner := createOwner(prvkey)
	// create the swap instance
	swap = newSwapInstance(
		stateStore,
		owner,
		backend,
		params,
	)
	// start the chequebook
	if swap.contract, err = swap.StartChequebook(chequebookAddressFlag, initialDepositAmountFlag); err != nil {
		return nil, err
	}
	return swap, nil
}

const (
	balancePrefix          = "balance_"
	sentChequePrefix       = "sent_cheque_"
	receivedChequePrefix   = "received_cheque_"
	connectedChequebookKey = "connected_chequebook"
	connectedBlockchainKey = "connected_blockchain"
)

// checkChainID verifies whether we have initialized SWAP before and ensures that we are on the same backendNetworkID if this is the case
func checkChainID(currentChainID uint64, s state.Store) (err error) {
	var connectedBlockchain uint64
	err = s.Get(connectedBlockchainKey, &connectedBlockchain)
	// error reading from database
	if err != nil && err != state.ErrNotFound {
		return fmt.Errorf("error querying usedBeforeAtNetwork from statestore: %v", err)
	}
	// initialized before, but on a different chainID
	if err != state.ErrNotFound && connectedBlockchain != currentChainID {
		return fmt.Errorf("statestore previously used on different backend network. Used before on network: %d, Attempting to connect on network %d", connectedBlockchain, currentChainID)
	}
	if err == state.ErrNotFound {
		swapLog.Info("First time connected to SWAP. Storing chain ID", "ID", currentChainID)
		return s.Put(connectedBlockchainKey, currentChainID)
	}
	return nil
}

// returns the store key for retrieving a peer's balance
func balanceKey(peer enode.ID) string {
	return balancePrefix + peer.String()
}

// returns the store key for retrieving a peer's last sent cheque
func sentChequeKey(peer enode.ID) string {
	return sentChequePrefix + peer.String()
}

// returns the store key for retrieving a peer's last received cheque
func receivedChequeKey(peer enode.ID) string {
	return receivedChequePrefix + peer.String()
}

func keyToID(key string, prefix string) enode.ID {
	return enode.HexID(key[len(prefix):])
}

// createOwner assings keys and addresses
func createOwner(prvkey *ecdsa.PrivateKey) *Owner {
	pubkey := &prvkey.PublicKey
	return &Owner{
		address:    crypto.PubkeyToAddress(*pubkey),
		privateKey: prvkey,
		publicKey:  pubkey,
	}
}

// Add is the (sole) accounting function
// Swap implements the protocols.Balance interface
func (s *Swap) Add(amount int64, peer *protocols.Peer) (err error) {
	swapPeer := s.getPeer(peer.ID())
	if swapPeer == nil {
		return fmt.Errorf("peer %s not a swap enabled peer", peer.ID().String())
	}
	swapPeer.lock.Lock()
	defer swapPeer.lock.Unlock()

	// Check if balance with peer is over the disconnect threshold
	balance := swapPeer.getBalance()
	if balance >= s.params.DisconnectThreshold {
		return fmt.Errorf("balance for peer %s is over the disconnect threshold %d, disconnecting", peer.ID().String(), s.params.DisconnectThreshold)
	}

	if err = swapPeer.updateBalance(amount); err != nil {
		return err
	}

	// Check if balance with peer crosses the payment threshold
	// It is the peer with a negative balance who sends a cheque, thus we check
	// that the balance is *below* the threshold
	if swapPeer.getBalance() <= -s.params.PaymentThreshold {
		swapPeer.logger.Info("balance for peer went over the payment threshold, sending cheque", "payment threshold", s.params.PaymentThreshold)
		return swapPeer.sendCheque()
	}

	return nil
}

// handleMsg is for handling messages when receiving messages
func (s *Swap) handleMsg(p *Peer) func(ctx context.Context, msg interface{}) error {
	return func(ctx context.Context, msg interface{}) error {
		switch msg := msg.(type) {
		case *EmitChequeMsg:
			go s.handleEmitChequeMsg(ctx, p, msg)
		}
		return nil
	}
}

var defaultCashCheque = cashCheque

// handleEmitChequeMsg should be handled by the creditor when it receives
// a cheque from a debitor
func (s *Swap) handleEmitChequeMsg(ctx context.Context, p *Peer, msg *EmitChequeMsg) error {
	p.lock.Lock()
	defer p.lock.Unlock()

	cheque := msg.Cheque
	p.logger.Info("received cheque from peer", "honey", cheque.Honey)
	_, err := s.processAndVerifyCheque(cheque, p)
	if err != nil {
		log.Error("error processing and verifying cheque", "err", err)
		return err
	}

	p.logger.Debug("processed and verified received cheque", "beneficiary", cheque.Beneficiary, "cumulative payout", cheque.CumulativePayout)

	// reset balance by amount
	// as this is done by the creditor, receiving the cheque, the amount should be negative,
	// so that updateBalance will calculate balance + amount which result in reducing the peer's balance
	if err := p.updateBalance(-int64(cheque.Honey)); err != nil {
		log.Error("error updating balance", "err", err)
		return err
	}

	otherSwap, err := contract.InstanceAt(cheque.Contract, s.backend)
	if err != nil {
		log.Error("error getting contract", "err", err)
		return err
	}

	gasPrice, err := s.backend.SuggestGasPrice(context.TODO())
	if err != nil {
		return err
	}
	transactionCosts := gasPrice.Uint64() * 50000 // cashing a cheque is approximately 50000 gas
	paidOut, err := otherSwap.PaidOut(nil, cheque.Beneficiary)
	if err != nil {
		return err
	}
	// do a payout transaction if we get 2 times the gas costs
	if (cheque.CumulativePayout - paidOut.Uint64()) > 2*transactionCosts {
		opts := bind.NewKeyedTransactor(s.owner.privateKey)
		opts.Context = ctx
		// cash cheque in async, otherwise this blocks here until the TX is mined
		go defaultCashCheque(s, otherSwap, opts, cheque)
	}

	return err
}

// cashCheque should be called async as it blocks until the transaction(s) are mined
// The function cashes the cheque by sending it to the blockchain
func cashCheque(s *Swap, otherSwap contract.Contract, opts *bind.TransactOpts, cheque *Cheque) {
	// blocks here, as we are waiting for the transaction to be mined
	result, receipt, err := otherSwap.CashChequeBeneficiary(opts, s.backend, s.GetParams().ContractAddress, big.NewInt(int64(cheque.CumulativePayout)), cheque.Signature)
	if err != nil {
		// TODO: do something with the error
		// and we actually need to log this error as we are in an async routine; nobody is handling this error for now
		swapLog.Error("error cashing cheque", "err", err)
		return
	}

	if result.Bounced {
		swapLog.Warn("cheque bounced", "tx", receipt.TxHash)
		return
		// TODO: do something here
	}

	swapLog.Debug("cash tx mined", "receipt", receipt)
}

// processAndVerifyCheque verifies the cheque and compares it with the last received cheque
// if the cheque is valid it will also be saved as the new last cheque
func (s *Swap) processAndVerifyCheque(cheque *Cheque, p *Peer) (uint64, error) {
	if err := cheque.verifyChequeProperties(p, s.owner.address); err != nil {
		return 0, err
	}

	lastCheque := p.getLastReceivedCheque()

	// TODO: there should probably be a lock here?
	expectedAmount, err := s.honeyPriceOracle.GetPrice(cheque.Honey)
	if err != nil {
		return 0, err
	}

	actualAmount, err := cheque.verifyChequeAgainstLast(lastCheque, expectedAmount)
	if err != nil {
		return 0, err
	}

	if err := p.setLastReceivedCheque(cheque); err != nil {
		p.logger.Error("error while saving last received cheque", "err", err.Error())
		// TODO: what do we do here? Related issue: https://github.com/ethersphere/swarm/issues/1515
	}

	return actualAmount, nil
}

// Balance returns the balance for a given peer
func (s *Swap) Balance(peer enode.ID) (balance int64, err error) {
	if swapPeer := s.getPeer(peer); swapPeer != nil {
		return swapPeer.getBalance(), nil
	}
	err = s.store.Get(balanceKey(peer), &balance)
	return balance, err
}

// Balances returns the balances for all known SWAP peers
func (s *Swap) Balances() (map[enode.ID]int64, error) {
	balances := make(map[enode.ID]int64)

	s.peersLock.Lock()
	for peer, swapPeer := range s.peers {
		swapPeer.lock.Lock()
		balances[peer] = swapPeer.getBalance()
		swapPeer.lock.Unlock()
	}
	s.peersLock.Unlock()

	// add store balances, if peer was not already added
	balanceIterFunction := func(key []byte, value []byte) (stop bool, err error) {
		peer := keyToID(string(key), balancePrefix)
		if _, peerHasBalance := balances[peer]; !peerHasBalance {
			var peerBalance int64
			err = json.Unmarshal(value, &peerBalance)
			if err == nil {
				balances[peer] = peerBalance
			}
		}
		return stop, err
	}
	err := s.store.Iterate(balancePrefix, balanceIterFunction)
	if err != nil {
		return nil, err
	}

	return balances, nil
}

// SentCheque returns the last sent cheque for a given peer
func (s *Swap) SentCheque(peer enode.ID) (cheque *Cheque, err error) {
	if swapPeer := s.getPeer(peer); swapPeer != nil {
		return swapPeer.getLastSentCheque(), nil
	}
	err = s.store.Get(sentChequeKey(peer), &cheque)
	return cheque, err
}

// SentCheques returns the last sent cheques for all known SWAP peers
func (s *Swap) SentCheques() (map[enode.ID]*Cheque, error) {
	cheques := make(map[enode.ID]*Cheque)

	s.peersLock.Lock()
	for peer, swapPeer := range s.peers {
		swapPeer.lock.Lock()
		cheques[peer] = swapPeer.getLastSentCheque()
		swapPeer.lock.Unlock()
	}
	s.peersLock.Unlock()

	// add store cheques, if peer was not already added
	chequesIterFunction := func(key []byte, value []byte) (stop bool, err error) {
		peer := keyToID(string(key), sentChequePrefix)
		if _, peerHasCheque := cheques[peer]; !peerHasCheque {
			var peerCheque Cheque
			err = json.Unmarshal(value, &peerCheque)
			if err == nil {
				cheques[peer] = &peerCheque
			}
		}
		return stop, err
	}
	err := s.store.Iterate(sentChequePrefix, chequesIterFunction)
	if err != nil {
		return nil, err
	}

	return cheques, nil
}

// ReceivedCheque returns the last received cheque for a given peer
func (s *Swap) ReceivedCheque(peer enode.ID) (cheque *Cheque, err error) {
	if swapPeer := s.getPeer(peer); swapPeer != nil {
		return swapPeer.getLastReceivedCheque(), nil
	}
	err = s.store.Get(receivedChequeKey(peer), &cheque)
	return cheque, err
}

// ReceivedCheques returns the last received cheques for all known SWAP peers
func (s *Swap) ReceivedCheques() (map[enode.ID]*Cheque, error) {
	cheques := make(map[enode.ID]*Cheque)

	s.peersLock.Lock()
	for peer, swapPeer := range s.peers {
		swapPeer.lock.Lock()
		cheques[peer] = swapPeer.getLastReceivedCheque()
		swapPeer.lock.Unlock()
	}
	s.peersLock.Unlock()

	// add store cheques, if peer was not already added
	chequesIterFunction := func(key []byte, value []byte) (stop bool, err error) {
		peer := keyToID(string(key), receivedChequePrefix)
		if _, peerHasCheque := cheques[peer]; !peerHasCheque {
			var peerCheque Cheque
			err = json.Unmarshal(value, &peerCheque)
			if err == nil {
				cheques[peer] = &peerCheque
			}
		}
		return stop, err
	}
	err := s.store.Iterate(receivedChequePrefix, chequesIterFunction)
	if err != nil {
		return nil, err
	}

	return cheques, nil
}

// loadLastReceivedCheque loads the last received cheque for the peer from the store
// and returns nil when there never was a cheque saved
func (s *Swap) loadLastReceivedCheque(p enode.ID) (cheque *Cheque, err error) {
	err = s.store.Get(receivedChequeKey(p), &cheque)
	if err == state.ErrNotFound {
		return nil, nil
	}
	return cheque, err
}

// loadLastSentCheque loads the last sent cheque for the peer from the store
// and returns nil when there never was a cheque saved
func (s *Swap) loadLastSentCheque(p enode.ID) (cheque *Cheque, err error) {
	err = s.store.Get(sentChequeKey(p), &cheque)
	if err == state.ErrNotFound {
		return nil, nil
	}
	return cheque, err
}

// loadBalance loads the current balance for the peer from the store
// and returns 0 if there was no prior balance saved
func (s *Swap) loadBalance(p enode.ID) (balance int64, err error) {
	err = s.store.Get(balanceKey(p), &balance)
	if err == state.ErrNotFound {
		return 0, nil
	}
	return balance, err
}

// saveLastReceivedCheque saves cheque as the last received cheque for peer
func (s *Swap) saveLastReceivedCheque(p enode.ID, cheque *Cheque) error {
	return s.store.Put(receivedChequeKey(p), cheque)
}

// saveLastSentCheque saves cheque as the last received cheque for peer
func (s *Swap) saveLastSentCheque(p enode.ID, cheque *Cheque) error {
	return s.store.Put(sentChequeKey(p), cheque)
}

// saveBalance saves balance as the current balance for peer
func (s *Swap) saveBalance(p enode.ID, balance int64) error {
	return s.store.Put(balanceKey(p), balance)
}

// Close cleans up swap
func (s *Swap) Close() error {
	return s.store.Close()
}

// GetParams returns contract parameters (Bin, ABI, contractAddress) from the contract
func (s *Swap) GetParams() *swap.Params {
	return s.contract.ContractParams()
}

// getContractOwner retrieve the owner of the chequebook at address from the blockchain
func (s *Swap) getContractOwner(ctx context.Context, address common.Address) (common.Address, error) {
	contr, err := contract.InstanceAt(address, s.backend)
	if err != nil {
		return common.Address{}, err
	}

	return contr.Issuer(nil)
}

func promptInitialDepositAmount() (uint64, error) {
	// need to prompt user for initial deposit amount
	// if 0, can not cash in cheques
	prompter := console.Stdin

	// ask user for input
	input, err := prompter.PromptInput("Please provide the amount in Wei which will deposited to your chequebook upon deployment: ")
	if err != nil {
		return 0, err
	}
	// check input
	val, err := strconv.ParseInt(input, 10, 64)
	if err != nil {
		// maybe we should provide a fallback here? A bad input results in stopping the boot
		return 0, fmt.Errorf("Conversion error while reading user input: %v", err)
	}
	return uint64(val), nil
}

// StartChequebook starts the chequebook, taking into account the chequebookAddress passed in by the user and the chequebook addresses saved on the node's database
func (s *Swap) StartChequebook(chequebookAddrFlag common.Address, initialDepositAmount uint64) (contract contract.Contract, err error) {
	previouslyUsedChequebook, err := s.loadChequebook()
	// error reading from disk
	if err != nil && err != state.ErrNotFound {
		return nil, fmt.Errorf("Error reading previously used chequebook: %s", err)
	}
	// read from state, but provided flag is not the same
	if err == nil && (chequebookAddrFlag != common.Address{} && chequebookAddrFlag != previouslyUsedChequebook) {
		return nil, fmt.Errorf("Attempting to connect to provided chequebook, but different chequebook used before")
	}
	// nothing written to state disk before, no flag provided: deploying new chequebook
	if err == state.ErrNotFound && chequebookAddrFlag == (common.Address{}) {
		var toDeposit = initialDepositAmount
		if toDeposit == 0 {
			toDeposit, err = promptInitialDepositAmount()
			if err != nil {
				return nil, err
			}
		}
		if contract, err = s.Deploy(context.TODO(), toDeposit); err != nil {
			return nil, err
		}
		if err := s.saveChequebook(contract.ContractParams().ContractAddress); err != nil {
			return nil, err
		}
		swapLog.Info("Deployed chequebook", "contract address", contract.ContractParams().ContractAddress.Hex(), "deposit", toDeposit, "owner", s.owner.address)
		// first time connecting by deploying a new chequebook
		return contract, nil
	}
	// first time connecting with a chequebookAddress passed in
	if chequebookAddrFlag != (common.Address{}) {
		return s.bindToContractAt(chequebookAddrFlag)
	}
	// reconnecting with contract read from statestore
	return s.bindToContractAt(previouslyUsedChequebook)
}

// BindToContractAt binds to an instance of an already existing chequebook contract at address
func (s *Swap) bindToContractAt(address common.Address) (contract.Contract, error) {
	// validate whether address is a chequebook
	if err := contract.ValidateCode(context.Background(), s.backend, address); err != nil {
		return nil, fmt.Errorf("contract validation for %v failed: %v", address.Hex(), err)
	}
	swapLog.Info("bound to chequebook", "chequebookAddr", address)
	// get the instance
	return contract.InstanceAt(address, s.backend)
}

// Deploy deploys the Swap contract
func (s *Swap) Deploy(ctx context.Context, initialDepositAmount uint64) (contract.Contract, error) {
	opts := bind.NewKeyedTransactor(s.owner.privateKey)
	// initial topup value
	opts.Value = big.NewInt(int64(initialDepositAmount))
	opts.Context = ctx
	swapLog.Info("Deploying new swap", "owner", opts.From.Hex(), "deposit", opts.Value)
	return s.deployLoop(opts, defaultHarddepositTimeoutDuration)
}

// deployLoop repeatedly tries to deploy the swap contract .
func (s *Swap) deployLoop(opts *bind.TransactOpts, defaultHarddepositTimeoutDuration time.Duration) (instance contract.Contract, err error) {
	var tx *types.Transaction
	for try := 0; try < deployRetries; try++ {
		if try > 0 {
			time.Sleep(deployDelay)
		}
		if instance, tx, err = contract.Deploy(opts, s.backend, s.owner.address, defaultHarddepositTimeoutDuration); err != nil {
			swapLog.Warn("can't send chequebook deploy tx, retrying...", "try", try, "error", err)
			continue
		}
		if _, err := bind.WaitDeployed(opts.Context, s.backend, tx); err != nil {
			swapLog.Warn("chequebook deploy error, retrying...", "try", try, "error", err)
			continue
		}
		return instance, nil
	}
	return nil, err
}

func (s *Swap) loadChequebook() (common.Address, error) {
	var chequebook common.Address
	err := s.store.Get(connectedChequebookKey, &chequebook)
	return chequebook, err
}

func (s *Swap) saveChequebook(chequebook common.Address) error {
	return s.store.Put(connectedChequebookKey, chequebook)
}<|MERGE_RESOLUTION|>--- conflicted
+++ resolved
@@ -47,13 +47,8 @@
 // ErrInvalidChequeSignature indicates the signature on the cheque was invalid
 var ErrInvalidChequeSignature = errors.New("invalid cheque signature")
 
-<<<<<<< HEAD
 var swapLog log.SwapLogger // logger for Swap related messages and audit trail
 const swapLogLevel = 3     // swapLogLevel indicates filter level of log messages
-=======
-var swapLog log.Logger // logger for Swap related messages and audit trail
-const swapLogLevel = 3 // swapLogLevel indicates filter level of log messages
->>>>>>> 2027aae2
 
 // Swap represents the Swarm Accounting Protocol
 // a peer to peer micropayment system
@@ -86,40 +81,23 @@
 }
 
 // newSwapLogger returns a new logger for standard swap logs
-<<<<<<< HEAD
 func newSwapLogger(logPath string, overlayAddr []byte) log.SwapLogger {
 	swapLogger := log.NewSwapLogger(hex.EncodeToString(overlayAddr)[:16])
 	setLoggerHandler(logPath, swapLogger.GetLogger())
-=======
-func newSwapLogger(logPath string, overlayAddr []byte) log.Logger {
-	swapLogger := log.New("swaplog", "*", "base", hex.EncodeToString(overlayAddr)[:16])
-	setLoggerHandler(logPath, swapLogger)
->>>>>>> 2027aae2
 	return swapLogger
 }
 
 // newPeerLogger returns a new logger for swap logs with peer info
-<<<<<<< HEAD
 func newPeerLogger(s *Swap, peerID enode.ID) log.SwapLogger {
 	peerLogger := log.NewSwapPeerLogger(hex.EncodeToString(s.params.OverlayAddr)[:16], peerID.String()[:16])
 	setLoggerHandler(s.params.LogPath, peerLogger.GetLogger())
-=======
-func newPeerLogger(s *Swap, peerID enode.ID) log.Logger {
-	peerLogger := log.New("swaplog", "*", "base", hex.EncodeToString(s.params.OverlayAddr)[:16], "peer", peerID.String()[:16])
-	setLoggerHandler(s.params.LogPath, peerLogger)
->>>>>>> 2027aae2
 	return peerLogger
 }
 
 // setLoggerHandler will set the logger handle to write logs to the specified path
 // or use the default swarm logger in case this isn't specified or an error occurs
-<<<<<<< HEAD
 func setLoggerHandler(logpath string, logger l.Logger) {
 	lh := l.Root().GetHandler()
-=======
-func setLoggerHandler(logpath string, logger log.Logger) {
-	lh := log.Root().GetHandler()
->>>>>>> 2027aae2
 
 	if logpath == "" {
 		logger.SetHandler(lh)
@@ -136,17 +114,10 @@
 	}
 
 	// filter messages with the correct log level for swap
-<<<<<<< HEAD
 	rfh = l.LvlFilterHandler(l.Lvl(swapLogLevel), rfh)
 
 	// dispatch the logs to the default swarm log and also the filtered swap logger
 	logger.SetHandler(l.MultiHandler(lh, rfh))
-=======
-	rfh = log.LvlFilterHandler(log.Lvl(swapLogLevel), rfh)
-
-	// dispatch the logs to the default swarm log and also the filtered swap logger
-	logger.SetHandler(log.MultiHandler(lh, rfh))
->>>>>>> 2027aae2
 }
 
 // swapRotatingFileHandler returns a RotatingFileHandler this will split the logs into multiple files.
@@ -184,10 +155,6 @@
 	if backendURL == "" {
 		return nil, errors.New("no backend URL given")
 	}
-<<<<<<< HEAD
-	//swapLog.SetLogAction(log.Action("connecting"))
-=======
->>>>>>> 2027aae2
 	swapLog.Info("connecting to SWAP API", "url", backendURL)
 	// initialize the balances store
 	var stateStore state.Store
