// Copyright 2018 The Swarm Authors
// This file is part of the Swarm library.
//
// The Swarm library is free software: you can redistribute it and/or modify
// it under the terms of the GNU Lesser General Public License as published by
// the Free Software Foundation, either version 3 of the License, or
// (at your option) any later version.
//
// The Swarm library is distributed in the hope that it will be useful,
// but WITHOUT ANY WARRANTY; without even the implied warranty of
// MERCHANTABILITY or FITNESS FOR A PARTICULAR PURPOSE. See the
// GNU Lesser General Public License for more details.
//
// You should have received a copy of the GNU Lesser General Public License
// along with the Swarm library. If not, see <http://www.gnu.org/licenses/>.

package swap

import (
	"context"
	"crypto/ecdsa"
	"encoding/json"
	"errors"
	"fmt"
	"math/big"
	"path/filepath"
	"strconv"
	"sync"
	"time"

	"github.com/ethereum/go-ethereum/accounts/abi/bind"
	"github.com/ethereum/go-ethereum/common"
	"github.com/ethereum/go-ethereum/console"
	"github.com/ethereum/go-ethereum/core/types"
	"github.com/ethereum/go-ethereum/crypto"
	"github.com/ethereum/go-ethereum/ethclient"
	"github.com/ethereum/go-ethereum/log"
	"github.com/ethereum/go-ethereum/p2p/enode"
	"github.com/ethersphere/swarm/contracts/swap"
	contract "github.com/ethersphere/swarm/contracts/swap"
	"github.com/ethersphere/swarm/p2p/protocols"
	"github.com/ethersphere/swarm/state"
)

// ErrInvalidChequeSignature indicates the signature on the cheque was invalid
var ErrInvalidChequeSignature = errors.New("invalid cheque signature")

// swapLogLevel indicates filter level of log messages
const swapLogLevel = 3

// Swap represents the Swarm Accounting Protocol
// a peer to peer micropayment system
// A node maintains an individual balance with every peer
// Only messages which have a price will be accounted for
type Swap struct {
<<<<<<< HEAD
	api                 API
	store               state.Store        // store is needed in order to keep balances and cheques across sessions
	peers               map[enode.ID]*Peer // map of all swap Peers
	peersLock           sync.RWMutex       // lock for peers map
	backend             contract.Backend   // the backend (blockchain) used
	owner               *Owner             // contract access
	params              *Params            // economic and operational parameters
	contract            swap.Contract      // reference to the smart contract
	honeyPriceOracle    HoneyOracle        // oracle which resolves the price of honey (in Wei)
	paymentThreshold    int64              // honey amount at which a payment is triggered
	disconnectThreshold int64              // honey amount at which a peer disconnects
	logpath             string             // path to log files in case they are persisted to disk
	logger              log.Logger         // logger for swap related messages and audit trail
=======
	api              API
	store            state.Store        // store is needed in order to keep balances and cheques across sessions
	peers            map[enode.ID]*Peer // map of all swap Peers
	peersLock        sync.RWMutex       // lock for peers map
	backend          contract.Backend   // the backend (blockchain) used
	owner            *Owner             // contract access
	params           *Params            // economic and operational parameters
	contract         swap.Contract      // reference to the smart contract
	honeyPriceOracle HoneyOracle        // oracle which resolves the price of honey (in Wei)
>>>>>>> 701f2778
}

// Owner encapsulates information related to accessing the contract
type Owner struct {
	address    common.Address    // owner address
	privateKey *ecdsa.PrivateKey // private key
	publicKey  *ecdsa.PublicKey  // public key
}

// Params encapsulates param
type Params struct {
	LogPath              string // optional audit log path
	InitialDepositAmount uint64 // initial deposit amount for the chequebook
	PaymentThreshold     int64  // honey amount at which a payment is triggered
	DisconnectThreshold  int64  // honey amount at which a peer disconnects
}

<<<<<<< HEAD
// newSwapLogger returns a new logger for standard swap logs
func newSwapLogger(s *Swap) log.Logger {
	swapLogger := log.New("swaplog", "*", "selfAddress", s.owner.address)
	setLoggerHandler(s.logpath, swapLogger)
	return swapLogger
}

// newPeerLogger returns a new logger for swap logs with peer info
func newPeerLogger(s *Swap, peerID enode.ID) log.Logger {
	peerLogger := log.New("swaplog", "*", "selfAddress", s.owner.address, "peer", peerID)
	setLoggerHandler(s.logpath, peerLogger)
	return peerLogger
}

// setLoggerHandler will set the logger handle to write logs to the specified path
// or use the default swarm logger in case this isn't specified or an error occurs
func setLoggerHandler(logpath string, logger log.Logger) {
=======
// newLogger returns a new logger
func newLogger(logpath string) log.Logger {
	swapLogger := log.New("swaplog", "*")
>>>>>>> 701f2778
	lh := log.Root().GetHandler()

	if logpath == "" {
		swapLogger.SetHandler(lh)
		return swapLogger
	}

	rfh, err := swapRotatingFileHandler(logpath)

	if err != nil {
		log.Warn("RotatingFileHandler was not initialized", "logdir", logpath, "err", err)
		// use the default swarm logger as a fallback
		logger.SetHandler(lh)
	} else {
		// filter messages with the correct log level for swap
		rfh = log.LvlFilterHandler(log.Lvl(swapLogLevel), rfh)

		// dispatch the logs to the default swarm log and also the filtered swap logger
		logger.SetHandler(log.MultiHandler(lh, rfh))
	}
}

// swapRotatingFileHandler returns a RotatingFileHandler this will split the logs into multiple files.
// the files are split based on the limit parameter expressed in bytes
func swapRotatingFileHandler(logdir string) (log.Handler, error) {
	return log.RotatingFileHandler(
		logdir,
		262144,
		log.JSONFormatOrderedEx(false, true),
	)
}

// new - swap constructor without integrity check
<<<<<<< HEAD
func new(logpath string, stateStore state.Store, prvkey *ecdsa.PrivateKey, backend contract.Backend, disconnectThreshold uint64, paymentThreshold uint64) *Swap {
	s := &Swap{
		store:               stateStore,
		peers:               make(map[enode.ID]*Peer),
		backend:             backend,
		owner:               createOwner(prvkey),
		params:              NewParams(),
		disconnectThreshold: int64(disconnectThreshold),
		paymentThreshold:    int64(paymentThreshold),
		honeyPriceOracle:    NewHoneyPriceOracle(),
		logpath:             logpath,
=======
func new(stateStore state.Store, prvkey *ecdsa.PrivateKey, backend contract.Backend, params *Params) *Swap {
	auditLog = newLogger(params.LogPath)
	return &Swap{
		store:            stateStore,
		peers:            make(map[enode.ID]*Peer),
		backend:          backend,
		owner:            createOwner(prvkey),
		params:           params,
		honeyPriceOracle: NewHoneyPriceOracle(),
>>>>>>> 701f2778
	}
	s.logger = newSwapLogger(s)
	return s
}

// New - swap constructor with integrity checks
func New(dbPath string, prvkey *ecdsa.PrivateKey, backendURL string, params *Params) (*Swap, error) {
	// we MUST have a backend
	if backendURL == "" {
		return nil, errors.New("swap init error: no backend URL given")
	}
	log.Info("connecting to SWAP API", "url", backendURL)
	// initialize the balances store
	stateStore, err := state.NewDBStore(filepath.Join(dbPath, "swap.db"))
	if err != nil {
		return nil, fmt.Errorf("swap init error: %s", err)
	}
	if params.DisconnectThreshold <= params.PaymentThreshold {
		return nil, fmt.Errorf("swap init error: disconnect threshold lower or at payment threshold. DisconnectThreshold: %d, PaymentThreshold: %d", params.DisconnectThreshold, params.PaymentThreshold)
	}
	backend, err := ethclient.Dial(backendURL)
	if err != nil {
		return nil, fmt.Errorf("swap init error: error connecting to Ethereum API %s: %s", backendURL, err)
	}

	// we may not need this check, and we could maybe even get rid of this constant completely
	if params != nil && params.InitialDepositAmount == 0 {
		// need to prompt user for initial deposit amount
		// if 0, can not cash in cheques
		prompter := console.Stdin

		// ask user for input
		input, err := prompter.PromptInput("Please provide the amount in Wei which will deposited to your chequebook upon deployment: ")
		if err != nil {
			return nil, err
		}
		// check input
		val, err := strconv.ParseInt(input, 10, 64)
		if err != nil {
			// maybe we should provide a fallback here? A bad input results in stopping the boot
			return nil, fmt.Errorf("Conversion error while reading user input: %v", err)
		}
		log.Info("Chequebook initial deposit amount: ", "amount", val)
		params.InitialDepositAmount = uint64(val)
	}

	swap := new(
		stateStore,
		prvkey,
		backend,
		params)

	return swap, nil
}

const (
	balancePrefix        = "balance_"
	sentChequePrefix     = "sent_cheque_"
	receivedChequePrefix = "received_cheque_"
)

// returns the store key for retrieving a peer's balance
func balanceKey(peer enode.ID) string {
	return balancePrefix + peer.String()
}

// returns the store key for retrieving a peer's last sent cheque
func sentChequeKey(peer enode.ID) string {
	return sentChequePrefix + peer.String()
}

// returns the store key for retrieving a peer's last received cheque
func receivedChequeKey(peer enode.ID) string {
	return receivedChequePrefix + peer.String()
}

func keyToID(key string, prefix string) enode.ID {
	return enode.HexID(key[len(prefix):])
}

// createOwner assings keys and addresses
func createOwner(prvkey *ecdsa.PrivateKey) *Owner {
	pubkey := &prvkey.PublicKey
	return &Owner{
		address:    crypto.PubkeyToAddress(*pubkey),
		privateKey: prvkey,
		publicKey:  pubkey,
	}
}

// DeploySuccess is for convenience log output
func (s *Swap) DeploySuccess() string {
	return fmt.Sprintf("contract: %s, owner: %s, deposit: %v, signer: %x", s.GetParams().ContractAddress.Hex(), s.owner.address.Hex(), s.params.InitialDepositAmount, s.owner.publicKey)
}

// Add is the (sole) accounting function
// Swap implements the protocols.Balance interface
func (s *Swap) Add(amount int64, peer *protocols.Peer) (err error) {
	swapPeer := s.getPeer(peer.ID())
	if swapPeer == nil {
		return fmt.Errorf("peer %s not a swap enabled peer", peer.ID().String())
	}
	swapPeer.lock.Lock()
	defer swapPeer.lock.Unlock()

	// Check if balance with peer is over the disconnect threshold
	balance := swapPeer.getBalance()
	if balance >= s.params.DisconnectThreshold {
		return fmt.Errorf("balance for peer %s is over the disconnect threshold %d, disconnecting", peer.ID().String(), s.params.DisconnectThreshold)
	}

	if err = swapPeer.updateBalance(amount); err != nil {
		return err
	}

	// Check if balance with peer crosses the payment threshold
	// It is the peer with a negative balance who sends a cheque, thus we check
	// that the balance is *below* the threshold
<<<<<<< HEAD
	if swapPeer.getBalance() <= -s.paymentThreshold {
		swapPeer.logger.Info("balance for peer went over the payment threshold, sending cheque", "payment threshold", s.paymentThreshold)
=======
	if swapPeer.getBalance() <= -s.params.PaymentThreshold {
		auditLog.Info("balance for peer went over the payment threshold, sending cheque", "peer", peer.ID().String(), "payment threshold", s.params.PaymentThreshold)
>>>>>>> 701f2778
		return swapPeer.sendCheque()
	}

	return nil
}

// handleMsg is for handling messages when receiving messages
func (s *Swap) handleMsg(p *Peer) func(ctx context.Context, msg interface{}) error {
	return func(ctx context.Context, msg interface{}) error {
		switch msg := msg.(type) {
		case *EmitChequeMsg:
			go s.handleEmitChequeMsg(ctx, p, msg)
		}
		return nil
	}
}

var defaultCashCheque = cashCheque

// handleEmitChequeMsg should be handled by the creditor when it receives
// a cheque from a debitor
func (s *Swap) handleEmitChequeMsg(ctx context.Context, p *Peer, msg *EmitChequeMsg) error {
	p.lock.Lock()
	defer p.lock.Unlock()

	cheque := msg.Cheque
	p.logger.Info("received cheque from peer", "honey", cheque.Honey)
	_, err := s.processAndVerifyCheque(cheque, p)
	if err != nil {
		return err
	}

	p.logger.Debug("received cheque, processed and verified")

	// reset balance by amount
	// as this is done by the creditor, receiving the cheque, the amount should be negative,
	// so that updateBalance will calculate balance + amount which result in reducing the peer's balance
	if err := p.updateBalance(-int64(cheque.Honey)); err != nil {
		return err
	}

	opts := bind.NewKeyedTransactor(s.owner.privateKey)
	opts.Context = ctx

	otherSwap, err := contract.InstanceAt(cheque.Contract, s.backend)
	if err != nil {
		return err
	}

	// cash cheque in async, otherwise this blocks here until the TX is mined
	go defaultCashCheque(s, otherSwap, opts, cheque)

	return err
}

// cashCheque should be called async as it blocks until the transaction(s) are mined
// The function cashes the cheque by sending it to the blockchain
func cashCheque(s *Swap, otherSwap contract.Contract, opts *bind.TransactOpts, cheque *Cheque) {
	// blocks here, as we are waiting for the transaction to be mined
	result, receipt, err := otherSwap.CashChequeBeneficiary(opts, s.backend, s.GetParams().ContractAddress, big.NewInt(int64(cheque.CumulativePayout)), cheque.Signature)
	if err != nil {
		// TODO: do something with the error
		// and we actually need to log this error as we are in an async routine; nobody is handling this error for now
		s.logger.Error("error cashing cheque", "err", err)
		return
	}

	if result.Bounced {
		s.logger.Warn("cheque bounced", "tx", receipt.TxHash)
		return
		// TODO: do something here
	}

	s.logger.Debug("cash tx mined", "receipt", receipt)
}

// processAndVerifyCheque verifies the cheque and compares it with the last received cheque
// if the cheque is valid it will also be saved as the new last cheque
func (s *Swap) processAndVerifyCheque(cheque *Cheque, p *Peer) (uint64, error) {
	if err := cheque.verifyChequeProperties(p, s.owner.address); err != nil {
		return 0, err
	}

	lastCheque := p.getLastReceivedCheque()

	// TODO: there should probably be a lock here?
	expectedAmount, err := s.honeyPriceOracle.GetPrice(cheque.Honey)
	if err != nil {
		return 0, err
	}

	actualAmount, err := cheque.verifyChequeAgainstLast(lastCheque, expectedAmount)
	if err != nil {
		return 0, err
	}

	if err := p.setLastReceivedCheque(cheque); err != nil {
		p.logger.Error("error while saving last received cheque", "err", err.Error())
		// TODO: what do we do here? Related issue: https://github.com/ethersphere/swarm/issues/1515
	}

	return actualAmount, nil
}

// Balance returns the balance for a given peer
func (s *Swap) Balance(peer enode.ID) (int64, error) {
	swapPeer := s.getPeer(peer)
	if swapPeer == nil {
		return 0, state.ErrNotFound
	}
	return swapPeer.getBalance(), nil
}

// Balances returns the balances for all known SWAP peers
func (s *Swap) Balances() (map[enode.ID]int64, error) {
	balances := make(map[enode.ID]int64)

	s.peersLock.Lock()
	for peer, swapPeer := range s.peers {
		swapPeer.lock.Lock()
		balances[peer] = swapPeer.getBalance()
		swapPeer.lock.Unlock()
	}
	s.peersLock.Unlock()

	// add store balances, if peer was not already added
	balanceIterFunction := func(key []byte, value []byte) (stop bool, err error) {
		peer := keyToID(string(key), balancePrefix)
		if _, peerHasBalance := balances[peer]; !peerHasBalance {
			var peerBalance int64
			err = json.Unmarshal(value, &peerBalance)
			if err == nil {
				balances[peer] = peerBalance
			}
		}
		return stop, err
	}
	err := s.store.Iterate(balancePrefix, balanceIterFunction)
	if err != nil {
		return nil, err
	}

	return balances, nil
}

// loadLastReceivedCheque loads the last received cheque for the peer from the store
// and returns nil when there never was a cheque saved
func (s *Swap) loadLastReceivedCheque(p enode.ID) (cheque *Cheque, err error) {
	err = s.store.Get(receivedChequeKey(p), &cheque)
	if err == state.ErrNotFound {
		return nil, nil
	}
	return cheque, err
}

// loadLastSentCheque loads the last sent cheque for the peer from the store
// and returns nil when there never was a cheque saved
func (s *Swap) loadLastSentCheque(p enode.ID) (cheque *Cheque, err error) {
	err = s.store.Get(sentChequeKey(p), &cheque)
	if err == state.ErrNotFound {
		return nil, nil
	}
	return cheque, err
}

// loadBalance loads the current balance for the peer from the store
// and returns 0 if there was no prior balance saved
func (s *Swap) loadBalance(p enode.ID) (balance int64, err error) {
	err = s.store.Get(balanceKey(p), &balance)
	if err == state.ErrNotFound {
		return 0, nil
	}
	return balance, err
}

// saveLastReceivedCheque saves cheque as the last received cheque for peer
func (s *Swap) saveLastReceivedCheque(p enode.ID, cheque *Cheque) error {
	return s.store.Put(receivedChequeKey(p), cheque)
}

// saveLastSentCheque saves cheque as the last received cheque for peer
func (s *Swap) saveLastSentCheque(p enode.ID, cheque *Cheque) error {
	return s.store.Put(sentChequeKey(p), cheque)
}

// saveBalance saves balance as the current balance for peer
func (s *Swap) saveBalance(p enode.ID, balance int64) error {
	return s.store.Put(balanceKey(p), balance)
}

// Close cleans up swap
func (s *Swap) Close() error {
	return s.store.Close()
}

// GetParams returns contract parameters (Bin, ABI, contractAddress) from the contract
func (s *Swap) GetParams() *swap.Params {
	return s.contract.ContractParams()
}

// getContractOwner retrieve the owner of the chequebook at address from the blockchain
func (s *Swap) getContractOwner(ctx context.Context, address common.Address) (common.Address, error) {
	contr, err := contract.InstanceAt(address, s.backend)
	if err != nil {
		return common.Address{}, err
	}

	return contr.Issuer(nil)
}

// StartChequebook deploys a new instance of a chequebook if chequebookAddr is empty, otherwise it wil bind to an existing instance
func (s *Swap) StartChequebook(chequebookAddr common.Address) error {
	if chequebookAddr != (common.Address{}) {
		if err := s.BindToContractAt(chequebookAddr); err != nil {
			return err
		}
		log.Info("Using the provided chequebook", "chequebookAddr", chequebookAddr)
	} else {
		if err := s.Deploy(context.Background()); err != nil {
			return err
		}
		log.Info("New SWAP contract deployed", "contract info", s.DeploySuccess())
	}
	return nil
}

// BindToContractAt binds an instance of an already existing chequebook contract at address and sets chequebookAddr
func (s *Swap) BindToContractAt(address common.Address) (err error) {

	if err := contract.ValidateCode(context.Background(), s.backend, address); err != nil {
		return fmt.Errorf("contract validation for %v failed: %v", address, err)
	}
	s.contract, err = contract.InstanceAt(address, s.backend)
	if err != nil {
		return err
	}
	return nil
}

// Deploy deploys the Swap contract and sets the contract address
func (s *Swap) Deploy(ctx context.Context) error {
	opts := bind.NewKeyedTransactor(s.owner.privateKey)
	// initial topup value
	opts.Value = big.NewInt(int64(s.params.InitialDepositAmount))
	opts.Context = ctx

	s.logger.Info("deploying new swap", "owner", opts.From.Hex())
	address, err := s.deployLoop(opts, s.owner.address, defaultHarddepositTimeoutDuration)
	if err != nil {
		s.logger.Error("unable to deploy swap", "error", err)
		return err
	}
	s.logger.Info("swap deployed", "address", address.Hex(), "owner", opts.From.Hex())

	return err
}

// deployLoop repeatedly tries to deploy the swap contract .
func (s *Swap) deployLoop(opts *bind.TransactOpts, owner common.Address, defaultHarddepositTimeoutDuration time.Duration) (addr common.Address, err error) {
	var tx *types.Transaction
	for try := 0; try < deployRetries; try++ {
		if try > 0 {
			time.Sleep(deployDelay)
		}

		if s.contract, tx, err = contract.Deploy(opts, s.backend, owner, defaultHarddepositTimeoutDuration); err != nil {
			s.logger.Warn("can't send chequebook deploy tx", "try", try, "error", err)
			continue
		}
		if addr, err = bind.WaitDeployed(opts.Context, s.backend, tx); err != nil {
			s.logger.Warn("chequebook deploy error", "try", try, "error", err)
			continue
		}
		return addr, nil
	}
	return addr, err
}<|MERGE_RESOLUTION|>--- conflicted
+++ resolved
@@ -53,21 +53,6 @@
 // A node maintains an individual balance with every peer
 // Only messages which have a price will be accounted for
 type Swap struct {
-<<<<<<< HEAD
-	api                 API
-	store               state.Store        // store is needed in order to keep balances and cheques across sessions
-	peers               map[enode.ID]*Peer // map of all swap Peers
-	peersLock           sync.RWMutex       // lock for peers map
-	backend             contract.Backend   // the backend (blockchain) used
-	owner               *Owner             // contract access
-	params              *Params            // economic and operational parameters
-	contract            swap.Contract      // reference to the smart contract
-	honeyPriceOracle    HoneyOracle        // oracle which resolves the price of honey (in Wei)
-	paymentThreshold    int64              // honey amount at which a payment is triggered
-	disconnectThreshold int64              // honey amount at which a peer disconnects
-	logpath             string             // path to log files in case they are persisted to disk
-	logger              log.Logger         // logger for swap related messages and audit trail
-=======
 	api              API
 	store            state.Store        // store is needed in order to keep balances and cheques across sessions
 	peers            map[enode.ID]*Peer // map of all swap Peers
@@ -77,7 +62,7 @@
 	params           *Params            // economic and operational parameters
 	contract         swap.Contract      // reference to the smart contract
 	honeyPriceOracle HoneyOracle        // oracle which resolves the price of honey (in Wei)
->>>>>>> 701f2778
+	logger           log.Logger         // logger for swap related messages and audit trail
 }
 
 // Owner encapsulates information related to accessing the contract
@@ -95,34 +80,28 @@
 	DisconnectThreshold  int64  // honey amount at which a peer disconnects
 }
 
-<<<<<<< HEAD
 // newSwapLogger returns a new logger for standard swap logs
 func newSwapLogger(s *Swap) log.Logger {
 	swapLogger := log.New("swaplog", "*", "selfAddress", s.owner.address)
-	setLoggerHandler(s.logpath, swapLogger)
+	setLoggerHandler(s.params.LogPath, swapLogger)
 	return swapLogger
 }
 
 // newPeerLogger returns a new logger for swap logs with peer info
 func newPeerLogger(s *Swap, peerID enode.ID) log.Logger {
 	peerLogger := log.New("swaplog", "*", "selfAddress", s.owner.address, "peer", peerID)
-	setLoggerHandler(s.logpath, peerLogger)
+	setLoggerHandler(s.params.LogPath, peerLogger)
 	return peerLogger
 }
 
 // setLoggerHandler will set the logger handle to write logs to the specified path
 // or use the default swarm logger in case this isn't specified or an error occurs
 func setLoggerHandler(logpath string, logger log.Logger) {
-=======
-// newLogger returns a new logger
-func newLogger(logpath string) log.Logger {
-	swapLogger := log.New("swaplog", "*")
->>>>>>> 701f2778
 	lh := log.Root().GetHandler()
 
 	if logpath == "" {
-		swapLogger.SetHandler(lh)
-		return swapLogger
+		logger.SetHandler(lh)
+		return
 	}
 
 	rfh, err := swapRotatingFileHandler(logpath)
@@ -151,29 +130,14 @@
 }
 
 // new - swap constructor without integrity check
-<<<<<<< HEAD
-func new(logpath string, stateStore state.Store, prvkey *ecdsa.PrivateKey, backend contract.Backend, disconnectThreshold uint64, paymentThreshold uint64) *Swap {
+func new(stateStore state.Store, prvkey *ecdsa.PrivateKey, backend contract.Backend, params *Params) *Swap {
 	s := &Swap{
-		store:               stateStore,
-		peers:               make(map[enode.ID]*Peer),
-		backend:             backend,
-		owner:               createOwner(prvkey),
-		params:              NewParams(),
-		disconnectThreshold: int64(disconnectThreshold),
-		paymentThreshold:    int64(paymentThreshold),
-		honeyPriceOracle:    NewHoneyPriceOracle(),
-		logpath:             logpath,
-=======
-func new(stateStore state.Store, prvkey *ecdsa.PrivateKey, backend contract.Backend, params *Params) *Swap {
-	auditLog = newLogger(params.LogPath)
-	return &Swap{
 		store:            stateStore,
 		peers:            make(map[enode.ID]*Peer),
 		backend:          backend,
 		owner:            createOwner(prvkey),
 		params:           params,
 		honeyPriceOracle: NewHoneyPriceOracle(),
->>>>>>> 701f2778
 	}
 	s.logger = newSwapLogger(s)
 	return s
@@ -292,13 +256,8 @@
 	// Check if balance with peer crosses the payment threshold
 	// It is the peer with a negative balance who sends a cheque, thus we check
 	// that the balance is *below* the threshold
-<<<<<<< HEAD
-	if swapPeer.getBalance() <= -s.paymentThreshold {
-		swapPeer.logger.Info("balance for peer went over the payment threshold, sending cheque", "payment threshold", s.paymentThreshold)
-=======
 	if swapPeer.getBalance() <= -s.params.PaymentThreshold {
-		auditLog.Info("balance for peer went over the payment threshold, sending cheque", "peer", peer.ID().String(), "payment threshold", s.params.PaymentThreshold)
->>>>>>> 701f2778
+		swapPeer.logger.Info("balance for peer went over the payment threshold, sending cheque", "payment threshold", s.params.PaymentThreshold)
 		return swapPeer.sendCheque()
 	}
 
