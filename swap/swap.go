// Copyright 2018 The Swarm Authors
// This file is part of the Swarm library.
//
// The Swarm library is free software: you can redistribute it and/or modify
// it under the terms of the GNU Lesser General Public License as published by
// the Free Software Foundation, either version 3 of the License, or
// (at your option) any later version.
//
// The Swarm library is distributed in the hope that it will be useful,
// but WITHOUT ANY WARRANTY; without even the implied warranty of
// MERCHANTABILITY or FITNESS FOR A PARTICULAR PURPOSE. See the
// GNU Lesser General Public License for more details.
//
// You should have received a copy of the GNU Lesser General Public License
// along with the Swarm library. If not, see <http://www.gnu.org/licenses/>.

package swap

import (
	"context"
	"crypto/ecdsa"
	"encoding/hex"
	"encoding/json"
	"errors"
	"fmt"
	"math/big"
	"path/filepath"
	"strconv"
	"sync"
	"time"

	"github.com/ethereum/go-ethereum/accounts/abi/bind"
	"github.com/ethereum/go-ethereum/common"
	"github.com/ethereum/go-ethereum/console"
	"github.com/ethereum/go-ethereum/crypto"
	"github.com/ethereum/go-ethereum/ethclient"
	"github.com/ethereum/go-ethereum/log"
	"github.com/ethereum/go-ethereum/p2p/enode"
	"github.com/ethersphere/swarm/contracts/swap"
	swapcontract "github.com/ethersphere/swarm/contracts/swap"
	"github.com/ethersphere/swarm/p2p/protocols"
	"github.com/ethersphere/swarm/state"
)

// ErrInvalidChequeSignature indicates the signature on the cheque was invalid
var ErrInvalidChequeSignature = errors.New("invalid cheque signature")

var swapLog log.Logger // logger for Swap related messages and audit trail
const swapLogLevel = 3 // swapLogLevel indicates filter level of log messages

// Swap represents the Swarm Accounting Protocol
// a peer to peer micropayment system
// A node maintains an individual balance with every peer
// Only messages which have a price will be accounted for
type Swap struct {
<<<<<<< HEAD
	store             state.Store            // store is needed in order to keep balances and cheques across sessions
	peers             map[enode.ID]*Peer     // map of all swap Peers
	peersLock         sync.RWMutex           // lock for peers map
	backend           swapcontract.Backend   // the backend (blockchain) used
	owner             *Owner                 // contract access
	params            *Params                // economic and operational parameters
	contract          swap.Contract          // reference to the smart contract
	chequebookFactory swap.SimpleSwapFactory // the chequebook factory used
	honeyPriceOracle  HoneyOracle            // oracle which resolves the price of honey (in Wei)
=======
	store             state.Store                // store is needed in order to keep balances and cheques across sessions
	peers             map[enode.ID]*Peer         // map of all swap Peers
	peersLock         sync.RWMutex               // lock for peers map
	backend           contract.Backend           // the backend (blockchain) used
	owner             *Owner                     // contract access
	params            *Params                    // economic and operational parameters
	contract          contract.Contract          // reference to the smart contract
	chequebookFactory contract.SimpleSwapFactory // the chequebook factory used
	honeyPriceOracle  HoneyOracle                // oracle which resolves the price of honey (in Wei)
>>>>>>> 831a76e8
}

// Owner encapsulates information related to accessing the contract
type Owner struct {
	address    common.Address    // owner address
	privateKey *ecdsa.PrivateKey // private key
	publicKey  *ecdsa.PublicKey  // public key
}

// Params encapsulates economic and operational parameters
type Params struct {
	OverlayAddr         []byte // this node's base address
	LogPath             string // optional audit log path
	PaymentThreshold    int64  // honey amount at which a payment is triggered
	DisconnectThreshold int64  // honey amount at which a peer disconnects
}

// newSwapLogger returns a new logger for standard swap logs
func newSwapLogger(logPath string, overlayAddr []byte) log.Logger {
	swapLogger := log.New("swaplog", "*", "base", hex.EncodeToString(overlayAddr)[:16])
	setLoggerHandler(logPath, swapLogger)
	return swapLogger
}

// newPeerLogger returns a new logger for swap logs with peer info
func newPeerLogger(s *Swap, peerID enode.ID) log.Logger {
	peerLogger := log.New("swaplog", "*", "base", hex.EncodeToString(s.params.OverlayAddr)[:16], "peer", peerID.String()[:16])
	setLoggerHandler(s.params.LogPath, peerLogger)
	return peerLogger
}

// setLoggerHandler will set the logger handle to write logs to the specified path
// or use the default swarm logger in case this isn't specified or an error occurs
func setLoggerHandler(logpath string, logger log.Logger) {
	lh := log.Root().GetHandler()

	if logpath == "" {
		logger.SetHandler(lh)
		return
	}

	rfh, err := swapRotatingFileHandler(logpath)

	if err != nil {
		log.Warn("RotatingFileHandler was not initialized", "logdir", logpath, "err", err)
		// use the default swarm logger as a fallback
		logger.SetHandler(lh)
		return
	}

	// filter messages with the correct log level for swap
	rfh = log.LvlFilterHandler(log.Lvl(swapLogLevel), rfh)

	// dispatch the logs to the default swarm log and also the filtered swap logger
	logger.SetHandler(log.MultiHandler(lh, rfh))
}

// swapRotatingFileHandler returns a RotatingFileHandler this will split the logs into multiple files.
// the files are split based on the limit parameter expressed in bytes
func swapRotatingFileHandler(logdir string) (log.Handler, error) {
	return log.RotatingFileHandler(
		logdir,
		262144,
		log.JSONFormatOrderedEx(false, true),
	)
}

// newSwapInstance is a swap constructor function without integrity checks
func newSwapInstance(stateStore state.Store, owner *Owner, backend swapcontract.Backend, params *Params, chequebookFactory swapcontract.SimpleSwapFactory) *Swap {
	return &Swap{
		store:             stateStore,
		peers:             make(map[enode.ID]*Peer),
		backend:           backend,
		owner:             owner,
		params:            params,
		chequebookFactory: chequebookFactory,
		honeyPriceOracle:  NewHoneyPriceOracle(),
	}
}

// New prepares and creates all fields to create a swap instance:
// - sets up a SWAP database;
// - verifies whether the disconnect threshold is higher than the payment threshold;
// - connects to the blockchain backend;
// - verifies that we have not connected SWAP before on a different blockchain backend;
// - starts the chequebook; creates the swap instance
func New(dbPath string, prvkey *ecdsa.PrivateKey, backendURL string, params *Params, chequebookAddressFlag common.Address, initialDepositAmountFlag uint64, factoryAddress common.Address) (swap *Swap, err error) {
	// swap log for auditing purposes
	swapLog = newSwapLogger(params.LogPath, params.OverlayAddr)
	// verify that backendURL is not empty
	if backendURL == "" {
		return nil, errors.New("no backend URL given")
	}
	swapLog.Info("connecting to SWAP API", "url", backendURL)
	// initialize the balances store
	var stateStore state.Store
	if stateStore, err = state.NewDBStore(filepath.Join(dbPath, "swap.db")); err != nil {
		return nil, fmt.Errorf("error while initializing statestore: %v", err)
	}
	if params.DisconnectThreshold <= params.PaymentThreshold {
		return nil, fmt.Errorf("disconnect threshold lower or at payment threshold. DisconnectThreshold: %d, PaymentThreshold: %d", params.DisconnectThreshold, params.PaymentThreshold)
	}
	// connect to the backend
	backend, err := ethclient.Dial(backendURL)
	if err != nil {
		return nil, fmt.Errorf("error connecting to Ethereum API %s: %v", backendURL, err)
	}
	// get the chainID of the backend
	var chainID *big.Int
	if chainID, err = backend.ChainID(context.TODO()); err != nil {
		return nil, fmt.Errorf("error retrieving chainID from backendURL: %v", err)
	}
	// verify that we have not used SWAP before on a different chainID
	if err := checkChainID(chainID.Uint64(), stateStore); err != nil {
		return nil, err
	}
	swapLog.Info("Using backend network ID", "ID", chainID.Uint64())

	// create the owner of SWAP
	owner := createOwner(prvkey)
	// initialize the factory
	factory, err := createFactory(factoryAddress, chainID, backend)
	if err != nil {
		return nil, err
	}

	// create the swap instance
	swap = newSwapInstance(
		stateStore,
		owner,
		backend,
		params,
		factory,
	)
	// start the chequebook
	if swap.contract, err = swap.StartChequebook(chequebookAddressFlag, initialDepositAmountFlag); err != nil {
		return nil, err
	}
	availableBalance, err := swap.AvailableBalance()
	if err != nil {
		return nil, err
	}

	swapLog.Info("available balance", "balance", availableBalance)

	return swap, nil
}

const (
	balancePrefix          = "balance_"
	sentChequePrefix       = "sent_cheque_"
	receivedChequePrefix   = "received_cheque_"
	connectedChequebookKey = "connected_chequebook"
	connectedBlockchainKey = "connected_blockchain"
)

// createFactory determines the factory address and returns and error if no factory address has been specified or is unknown for the network
func createFactory(factoryAddress common.Address, chainID *big.Int, backend swapcontract.Backend) (factory swap.SimpleSwapFactory, err error) {
	if (factoryAddress == common.Address{}) {
		if factoryAddress, err = swapcontract.FactoryAddressForNetwork(chainID.Uint64()); err != nil {
			return nil, err
		}
	}
	swapLog.Info("Using chequebook factory", "address", factoryAddress)
	// instantiate an object representing the factory and verify it's bytecode
	factory, err = swapcontract.FactoryAt(factoryAddress, backend)
	if err != nil {
		return nil, err
	}
	if err := factory.VerifySelf(); err != nil {
		return nil, err
	}
	return factory, nil
}

// checkChainID verifies whether we have initialized SWAP before and ensures that we are on the same backendNetworkID if this is the case
func checkChainID(currentChainID uint64, s state.Store) (err error) {
	var connectedBlockchain uint64
	err = s.Get(connectedBlockchainKey, &connectedBlockchain)
	// error reading from database
	if err != nil && err != state.ErrNotFound {
		return fmt.Errorf("error querying usedBeforeAtNetwork from statestore: %v", err)
	}
	// initialized before, but on a different chainID
	if err != state.ErrNotFound && connectedBlockchain != currentChainID {
		return fmt.Errorf("statestore previously used on different backend network. Used before on network: %d, Attempting to connect on network %d", connectedBlockchain, currentChainID)
	}
	if err == state.ErrNotFound {
		swapLog.Info("First time connected to SWAP. Storing chain ID", "ID", currentChainID)
		return s.Put(connectedBlockchainKey, currentChainID)
	}
	return nil
}

// returns the store key for retrieving a peer's balance
func balanceKey(peer enode.ID) string {
	return balancePrefix + peer.String()
}

// returns the store key for retrieving a peer's last sent cheque
func sentChequeKey(peer enode.ID) string {
	return sentChequePrefix + peer.String()
}

// returns the store key for retrieving a peer's last received cheque
func receivedChequeKey(peer enode.ID) string {
	return receivedChequePrefix + peer.String()
}

func keyToID(key string, prefix string) enode.ID {
	return enode.HexID(key[len(prefix):])
}

// createOwner assings keys and addresses
func createOwner(prvkey *ecdsa.PrivateKey) *Owner {
	pubkey := &prvkey.PublicKey
	return &Owner{
		address:    crypto.PubkeyToAddress(*pubkey),
		privateKey: prvkey,
		publicKey:  pubkey,
	}
}

// Add is the (sole) accounting function
// Swap implements the protocols.Balance interface
func (s *Swap) Add(amount int64, peer *protocols.Peer) (err error) {
	swapPeer := s.getPeer(peer.ID())
	if swapPeer == nil {
		return fmt.Errorf("peer %s not a swap enabled peer", peer.ID().String())
	}
	swapPeer.lock.Lock()
	defer swapPeer.lock.Unlock()

	// Check if balance with peer is over the disconnect threshold
	balance := swapPeer.getBalance()
	if balance >= s.params.DisconnectThreshold {
		return fmt.Errorf("balance for peer %s is over the disconnect threshold %d, disconnecting", peer.ID().String(), s.params.DisconnectThreshold)
	}

	if err = swapPeer.updateBalance(amount); err != nil {
		return err
	}

	// Check if balance with peer crosses the payment threshold
	// It is the peer with a negative balance who sends a cheque, thus we check
	// that the balance is *below* the threshold
	if swapPeer.getBalance() <= -s.params.PaymentThreshold {
		swapPeer.logger.Info("balance for peer went over the payment threshold, sending cheque", "payment threshold", s.params.PaymentThreshold)
		return swapPeer.sendCheque()
	}

	return nil
}

// handleMsg is for handling messages when receiving messages
func (s *Swap) handleMsg(p *Peer) func(ctx context.Context, msg interface{}) error {
	return func(ctx context.Context, msg interface{}) error {
		switch msg := msg.(type) {
		case *EmitChequeMsg:
			go s.handleEmitChequeMsg(ctx, p, msg)
		}
		return nil
	}
}

var defaultCashCheque = cashCheque

// handleEmitChequeMsg should be handled by the creditor when it receives
// a cheque from a debitor
func (s *Swap) handleEmitChequeMsg(ctx context.Context, p *Peer, msg *EmitChequeMsg) error {
	p.lock.Lock()
	defer p.lock.Unlock()

	cheque := msg.Cheque
	p.logger.Info("received cheque from peer", "honey", cheque.Honey)
	_, err := s.processAndVerifyCheque(cheque, p)
	if err != nil {
		log.Error("error processing and verifying cheque", "err", err)
		return err
	}

	p.logger.Debug("processed and verified received cheque", "beneficiary", cheque.Beneficiary, "cumulative payout", cheque.CumulativePayout)

	// reset balance by amount
	// as this is done by the creditor, receiving the cheque, the amount should be negative,
	// so that updateBalance will calculate balance + amount which result in reducing the peer's balance
	if err := p.updateBalance(-int64(cheque.Honey)); err != nil {
		log.Error("error updating balance", "err", err)
		return err
	}

	otherChequebook, err := swapcontract.InstanceAt(cheque.ChequebookContract, s.backend)
	if err != nil {
		log.Error("error getting contract", "err", err)
		return err
	}

	gasPrice, err := s.backend.SuggestGasPrice(context.TODO())
	if err != nil {
		return err
	}
	transactionCosts := gasPrice.Uint64() * 50000 // cashing a cheque is approximately 50000 gas
	paidOut, err := otherChequebook.PaidOut(nil, cheque.Beneficiary)
	if err != nil {
		return err
	}
	// do a payout transaction if we get 2 times the gas costs
	if (cheque.CumulativePayout - paidOut.Uint64()) > 2*transactionCosts {
		opts := bind.NewKeyedTransactor(s.owner.privateKey)
		opts.Context = ctx
		// cash cheque in async, otherwise this blocks here until the TX is mined
		go defaultCashCheque(s, otherChequebook, opts, cheque)
	}

	return err
}

// cashCheque should be called async as it blocks until the transaction(s) are mined
// The function cashes the cheque by sending it to the blockchain
func cashCheque(s *Swap, otherChequebook swapcontract.Contract, opts *bind.TransactOpts, cheque *Cheque) {
	// blocks here, as we are waiting for the transaction to be mined
	result, receipt, err := otherChequebook.CashChequeBeneficiary(opts, s.GetParams().ContractAddress, big.NewInt(int64(cheque.CumulativePayout)), cheque.Signature)
	if err != nil {
		// TODO: do something with the error
		// and we actually need to log this error as we are in an async routine; nobody is handling this error for now
		swapLog.Error("error cashing cheque", "err", err)
		return
	}

	if result.Bounced {
		swapLog.Warn("cheque bounced", "tx", receipt.TxHash)
		return
		// TODO: do something here
	}

	swapLog.Debug("cash tx mined", "receipt", receipt)
}

// processAndVerifyCheque verifies the cheque and compares it with the last received cheque
// if the cheque is valid it will also be saved as the new last cheque
func (s *Swap) processAndVerifyCheque(cheque *Cheque, p *Peer) (uint64, error) {
	if err := cheque.verifyChequeProperties(p, s.owner.address); err != nil {
		return 0, err
	}

	lastCheque := p.getLastReceivedCheque()

	// TODO: there should probably be a lock here?
	expectedAmount, err := s.honeyPriceOracle.GetPrice(cheque.Honey)
	if err != nil {
		return 0, err
	}

	actualAmount, err := cheque.verifyChequeAgainstLast(lastCheque, expectedAmount)
	if err != nil {
		return 0, err
	}

	if err := p.setLastReceivedCheque(cheque); err != nil {
		p.logger.Error("error while saving last received cheque", "err", err.Error())
		// TODO: what do we do here? Related issue: https://github.com/ethersphere/swarm/issues/1515
	}

	return actualAmount, nil
}

// Balance returns the balance for a given peer
func (s *Swap) Balance(peer enode.ID) (balance int64, err error) {
	if swapPeer := s.getPeer(peer); swapPeer != nil {
		return swapPeer.getBalance(), nil
	}
	err = s.store.Get(balanceKey(peer), &balance)
	return balance, err
}

// Balances returns the balances for all known SWAP peers
func (s *Swap) Balances() (map[enode.ID]int64, error) {
	balances := make(map[enode.ID]int64)

	s.peersLock.Lock()
	for peer, swapPeer := range s.peers {
		swapPeer.lock.Lock()
		balances[peer] = swapPeer.getBalance()
		swapPeer.lock.Unlock()
	}
	s.peersLock.Unlock()

	// add store balances, if peer was not already added
	balanceIterFunction := func(key []byte, value []byte) (stop bool, err error) {
		peer := keyToID(string(key), balancePrefix)
		if _, peerHasBalance := balances[peer]; !peerHasBalance {
			var peerBalance int64
			err = json.Unmarshal(value, &peerBalance)
			if err == nil {
				balances[peer] = peerBalance
			}
		}
		return stop, err
	}
	err := s.store.Iterate(balancePrefix, balanceIterFunction)
	if err != nil {
		return nil, err
	}

	return balances, nil
}

// AvailableBalance returns the total balance of the chequebook against which new cheques can be written
func (s *Swap) AvailableBalance() (uint64, error) {
	// get the LiquidBalance of the chequebook
	liquidBalance, err := s.contract.LiquidBalance(nil)
	if err != nil {
		return 0, err
	}

	// get all sent Cheques
	sentCheques, err := s.SentCheques()
	if err != nil {
		return 0, err
	}

	// Compute the total worth of cheques sent and how much of of this is cashed
	var sentChequesWorth uint64
	var cashedChequesWorth uint64
	for _, ch := range sentCheques {
		if ch == nil {
			continue
		}
		sentChequesWorth += ch.ChequeParams.CumulativePayout
		paidOut, err := s.contract.PaidOut(nil, ch.ChequeParams.Beneficiary)
		if err != nil {
			return 0, err
		}
		cashedChequesWorth += paidOut.Uint64()
	}
	return liquidBalance.Uint64() + cashedChequesWorth - sentChequesWorth, nil
}

// SentCheque returns the last sent cheque for a given peer
func (s *Swap) SentCheque(peer enode.ID) (cheque *Cheque, err error) {
	if swapPeer := s.getPeer(peer); swapPeer != nil {
		return swapPeer.getLastSentCheque(), nil
	}
	err = s.store.Get(sentChequeKey(peer), &cheque)
	return cheque, err
}

// SentCheques returns the last sent cheques for all known SWAP peers
func (s *Swap) SentCheques() (map[enode.ID]*Cheque, error) {
	cheques := make(map[enode.ID]*Cheque)

	s.peersLock.Lock()
	for peer, swapPeer := range s.peers {
		swapPeer.lock.Lock()
		cheques[peer] = swapPeer.getLastSentCheque()
		swapPeer.lock.Unlock()
	}
	s.peersLock.Unlock()

	// add store cheques, if peer was not already added
	chequesIterFunction := func(key []byte, value []byte) (stop bool, err error) {
		peer := keyToID(string(key), sentChequePrefix)
		if _, peerHasCheque := cheques[peer]; !peerHasCheque {
			var peerCheque Cheque
			err = json.Unmarshal(value, &peerCheque)
			if err == nil {
				cheques[peer] = &peerCheque
			}
		}
		return stop, err
	}
	err := s.store.Iterate(sentChequePrefix, chequesIterFunction)
	if err != nil {
		return nil, err
	}

	return cheques, nil
}

// ReceivedCheque returns the last received cheque for a given peer
func (s *Swap) ReceivedCheque(peer enode.ID) (cheque *Cheque, err error) {
	if swapPeer := s.getPeer(peer); swapPeer != nil {
		return swapPeer.getLastReceivedCheque(), nil
	}
	err = s.store.Get(receivedChequeKey(peer), &cheque)
	return cheque, err
}

// ReceivedCheques returns the last received cheques for all known SWAP peers
func (s *Swap) ReceivedCheques() (map[enode.ID]*Cheque, error) {
	cheques := make(map[enode.ID]*Cheque)

	s.peersLock.Lock()
	for peer, swapPeer := range s.peers {
		swapPeer.lock.Lock()
		cheques[peer] = swapPeer.getLastReceivedCheque()
		swapPeer.lock.Unlock()
	}
	s.peersLock.Unlock()

	// add store cheques, if peer was not already added
	chequesIterFunction := func(key []byte, value []byte) (stop bool, err error) {
		peer := keyToID(string(key), receivedChequePrefix)
		if _, peerHasCheque := cheques[peer]; !peerHasCheque {
			var peerCheque Cheque
			err = json.Unmarshal(value, &peerCheque)
			if err == nil {
				cheques[peer] = &peerCheque
			}
		}
		return stop, err
	}
	err := s.store.Iterate(receivedChequePrefix, chequesIterFunction)
	if err != nil {
		return nil, err
	}

	return cheques, nil
}

// loadLastReceivedCheque loads the last received cheque for the peer from the store
// and returns nil when there never was a cheque saved
func (s *Swap) loadLastReceivedCheque(p enode.ID) (cheque *Cheque, err error) {
	err = s.store.Get(receivedChequeKey(p), &cheque)
	if err == state.ErrNotFound {
		return nil, nil
	}
	return cheque, err
}

// loadLastSentCheque loads the last sent cheque for the peer from the store
// and returns nil when there never was a cheque saved
func (s *Swap) loadLastSentCheque(p enode.ID) (cheque *Cheque, err error) {
	err = s.store.Get(sentChequeKey(p), &cheque)
	if err == state.ErrNotFound {
		return nil, nil
	}
	return cheque, err
}

// loadBalance loads the current balance for the peer from the store
// and returns 0 if there was no prior balance saved
func (s *Swap) loadBalance(p enode.ID) (balance int64, err error) {
	err = s.store.Get(balanceKey(p), &balance)
	if err == state.ErrNotFound {
		return 0, nil
	}
	return balance, err
}

// saveLastReceivedCheque saves cheque as the last received cheque for peer
func (s *Swap) saveLastReceivedCheque(p enode.ID, cheque *Cheque) error {
	return s.store.Put(receivedChequeKey(p), cheque)
}

// saveLastSentCheque saves cheque as the last received cheque for peer
func (s *Swap) saveLastSentCheque(p enode.ID, cheque *Cheque) error {
	return s.store.Put(sentChequeKey(p), cheque)
}

// saveBalance saves balance as the current balance for peer
func (s *Swap) saveBalance(p enode.ID, balance int64) error {
	return s.store.Put(balanceKey(p), balance)
}

// Close cleans up swap
func (s *Swap) Close() error {
	return s.store.Close()
}

// GetParams returns contract parameters (Bin, ABI, contractAddress) from the contract
<<<<<<< HEAD
func (s *Swap) GetParams() *swapcontract.Params {
=======
func (s *Swap) GetParams() *contract.Params {
>>>>>>> 831a76e8
	return s.contract.ContractParams()
}

// getContractOwner retrieve the owner of the chequebook at address from the blockchain
func (s *Swap) getContractOwner(ctx context.Context, address common.Address) (common.Address, error) {
	contr, err := swapcontract.InstanceAt(address, s.backend)
	if err != nil {
		return common.Address{}, err
	}

	return contr.Issuer(nil)
}

func promptInitialDepositAmount() (uint64, error) {
	// need to prompt user for initial deposit amount
	// if 0, can not cash in cheques
	prompter := console.Stdin

	// ask user for input
	input, err := prompter.PromptInput("Please provide the amount in Wei which will deposited to your chequebook upon deployment: ")
	if err != nil {
		return 0, err
	}
	// check input
	val, err := strconv.ParseInt(input, 10, 64)
	if err != nil {
		// maybe we should provide a fallback here? A bad input results in stopping the boot
		return 0, fmt.Errorf("Conversion error while reading user input: %v", err)
	}
	return uint64(val), nil
}

// StartChequebook starts the chequebook, taking into account the chequebookAddress passed in by the user and the chequebook addresses saved on the node's database
func (s *Swap) StartChequebook(chequebookAddrFlag common.Address, initialDepositAmount uint64) (contract swapcontract.Contract, err error) {
	previouslyUsedChequebook, err := s.loadChequebook()
	// error reading from disk
	if err != nil && err != state.ErrNotFound {
		return nil, fmt.Errorf("Error reading previously used chequebook: %s", err)
	}
	// read from state, but provided flag is not the same
	if err == nil && (chequebookAddrFlag != common.Address{} && chequebookAddrFlag != previouslyUsedChequebook) {
		return nil, fmt.Errorf("Attempting to connect to provided chequebook, but different chequebook used before")
	}
	// nothing written to state disk before, no flag provided: deploying new chequebook
	if err == state.ErrNotFound && chequebookAddrFlag == (common.Address{}) {
		var toDeposit = initialDepositAmount
		if toDeposit == 0 {
			toDeposit, err = promptInitialDepositAmount()
			if err != nil {
				return nil, err
			}
		}
		if contract, err = s.Deploy(context.TODO(), toDeposit); err != nil {
			return nil, err
		}
		if err := s.saveChequebook(contract.ContractParams().ContractAddress); err != nil {
			return nil, err
		}
		swapLog.Info("Deployed chequebook", "contract address", contract.ContractParams().ContractAddress.Hex(), "deposit", toDeposit, "owner", s.owner.address)
		// first time connecting by deploying a new chequebook
		return contract, nil
	}
	// first time connecting with a chequebookAddress passed in
	if chequebookAddrFlag != (common.Address{}) {
		return s.bindToContractAt(chequebookAddrFlag)
	}
	// reconnecting with contract read from statestore
	return s.bindToContractAt(previouslyUsedChequebook)
}

// BindToContractAt binds to an instance of an already existing chequebook contract at address
func (s *Swap) bindToContractAt(address common.Address) (swapcontract.Contract, error) {
	// validate whether address is a chequebook
	if err := s.chequebookFactory.VerifyContract(address); err != nil {
		return nil, fmt.Errorf("contract validation for %v failed: %v", address.Hex(), err)
	}
	swapLog.Info("bound to chequebook", "chequebookAddr", address)
	// get the instance
	return swapcontract.InstanceAt(address, s.backend)
}

// Deploy deploys the Swap contract
func (s *Swap) Deploy(ctx context.Context, initialDepositAmount uint64) (swapcontract.Contract, error) {
	opts := bind.NewKeyedTransactor(s.owner.privateKey)
	// initial topup value
	opts.Value = big.NewInt(int64(initialDepositAmount))
	opts.Context = ctx
	swapLog.Info("Deploying new swap", "owner", opts.From.Hex(), "deposit", opts.Value)
	return s.deployLoop(opts, defaultHarddepositTimeoutDuration)
}

// deployLoop repeatedly tries to deploy the swap contract .
func (s *Swap) deployLoop(opts *bind.TransactOpts, defaultHarddepositTimeoutDuration time.Duration) (instance swapcontract.Contract, err error) {
	for try := 0; try < deployRetries; try++ {
		if try > 0 {
			time.Sleep(deployDelay)
		}

		chequebook, err := s.chequebookFactory.DeploySimpleSwap(opts, s.owner.address, big.NewInt(int64(defaultHarddepositTimeoutDuration)))
		if err != nil {
			swapLog.Warn("chequebook deploy error, retrying...", "try", try, "error", err)
			continue
		}

		return chequebook, nil
	}
	return nil, fmt.Errorf("failed to deploy chequebook: %v", err)
}

func (s *Swap) loadChequebook() (common.Address, error) {
	var chequebook common.Address
	err := s.store.Get(connectedChequebookKey, &chequebook)
	return chequebook, err
}

func (s *Swap) saveChequebook(chequebook common.Address) error {
	return s.store.Put(connectedChequebookKey, chequebook)
}<|MERGE_RESOLUTION|>--- conflicted
+++ resolved
@@ -53,27 +53,15 @@
 // A node maintains an individual balance with every peer
 // Only messages which have a price will be accounted for
 type Swap struct {
-<<<<<<< HEAD
-	store             state.Store            // store is needed in order to keep balances and cheques across sessions
-	peers             map[enode.ID]*Peer     // map of all swap Peers
-	peersLock         sync.RWMutex           // lock for peers map
-	backend           swapcontract.Backend   // the backend (blockchain) used
-	owner             *Owner                 // contract access
-	params            *Params                // economic and operational parameters
-	contract          swap.Contract          // reference to the smart contract
-	chequebookFactory swap.SimpleSwapFactory // the chequebook factory used
-	honeyPriceOracle  HoneyOracle            // oracle which resolves the price of honey (in Wei)
-=======
-	store             state.Store                // store is needed in order to keep balances and cheques across sessions
-	peers             map[enode.ID]*Peer         // map of all swap Peers
-	peersLock         sync.RWMutex               // lock for peers map
-	backend           contract.Backend           // the backend (blockchain) used
-	owner             *Owner                     // contract access
-	params            *Params                    // economic and operational parameters
-	contract          contract.Contract          // reference to the smart contract
-	chequebookFactory contract.SimpleSwapFactory // the chequebook factory used
-	honeyPriceOracle  HoneyOracle                // oracle which resolves the price of honey (in Wei)
->>>>>>> 831a76e8
+	store             state.Store                    // store is needed in order to keep balances and cheques across sessions
+	peers             map[enode.ID]*Peer             // map of all swap Peers
+	peersLock         sync.RWMutex                   // lock for peers map
+	backend           swapcontract.Backend           // the backend (blockchain) used
+	owner             *Owner                         // contract access
+	params            *Params                        // economic and operational parameters
+	contract          swapcontract.Contract          // reference to the smart contract
+	chequebookFactory swapcontract.SimpleSwapFactory // the chequebook factory used
+	honeyPriceOracle  HoneyOracle                    // oracle which resolves the price of honey (in Wei)
 }
 
 // Owner encapsulates information related to accessing the contract
@@ -645,11 +633,7 @@
 }
 
 // GetParams returns contract parameters (Bin, ABI, contractAddress) from the contract
-<<<<<<< HEAD
 func (s *Swap) GetParams() *swapcontract.Params {
-=======
-func (s *Swap) GetParams() *contract.Params {
->>>>>>> 831a76e8
 	return s.contract.ContractParams()
 }
 
