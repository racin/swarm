// Copyright 2019 The Swarm Authors
// This file is part of the Swarm library.
//
// The Swarm library is free software: you can redistribute it and/or modify
// it under the terms of the GNU Lesser General Public License as published by
// the Free Software Foundation, either version 3 of the License, or
// (at your option) any later version.
//
// The Swarm library is distributed in the hope that it will be useful,
// but WITHOUT ANY WARRANTY; without even the implied warranty of
// MERCHANTABILITY or FITNESS FOR A PARTICULAR PURPOSE. See the
// GNU Lesser General Public License for more details.
//
// You should have received a copy of the GNU Lesser General Public License
// along with the Swarm library. If not, see <http://www.gnu.org/licenses/>.

package pin

import (
	"context"
	"encoding/binary"
	"encoding/hex"
	"errors"
	"sync"

	"github.com/ethersphere/swarm/api"
	"github.com/ethersphere/swarm/chunk"
	"github.com/ethersphere/swarm/log"
	"github.com/ethersphere/swarm/state"
	"github.com/ethersphere/swarm/storage"
	"github.com/ethersphere/swarm/storage/localstore"
)

const (
	Version        = "1.0"
	WorkerChanSize = 8 // Max no of goroutines when walking the file tree
)

var (
	errInvalidChunkData      = errors.New("invalid chunk data")
	errInvalidUnmarshallData = errors.New("invalid data length")
)

// PinInfo is the struct that stores the information about pinned files
// This is stored in the state DB with Address as key
type PinInfo struct {
	Address    storage.Address
	IsRaw      bool
	FileSize   uint64
	PinCounter uint64
}

// MarshalBinary encodes the PinInfo object in to a binary form for storage
func (f *PinInfo) MarshalBinary() (data []byte, err error) {
	data = make([]byte, 17)
	if f.IsRaw {
		data[0] = 1
	} else {
		data[0] = 0
	}
	binary.BigEndian.PutUint64(data[1:], f.FileSize)
	binary.BigEndian.PutUint64(data[9:], f.PinCounter)
	return data, nil
}

// UnmarshalBinary decodes the binary form from the state store to the PinInfo object
func (f *PinInfo) UnmarshalBinary(data []byte) error {
	if len(data) != 17 {
		return errInvalidUnmarshallData
	}
	if data[0] == 1 {
		f.IsRaw = true
	} else {
		f.IsRaw = false
	}
	f.FileSize = binary.BigEndian.Uint64(data[1:])
	f.PinCounter = binary.BigEndian.Uint64(data[9:])
	return nil
}

// API is the main object which implements all things pinning.
type API struct {
	db         *localstore.DB
	api        *api.API
	fileParams *storage.FileStoreParams
	tag        *chunk.Tags
	hashSize   int
	state      state.Store // the state store used to store info about pinned files
}

// NewAPI creates a API object that is required for pinning and unpinning
func NewAPI(lstore *localstore.DB, stateStore state.Store, params *storage.FileStoreParams, tags *chunk.Tags, api *api.API) *API {
	hashFunc := storage.MakeHashFunc(storage.DefaultHash)
	return &API{
		db:         lstore,
		api:        api,
		fileParams: params,
		tag:        tags,
		hashSize:   hashFunc().Size(),
		state:      stateStore,
	}
}

// PinFiles is used to pin a RAW file or a collection (which hash manifest's)
// to the local Swarm node. It takes the root hash as the argument and walks
// down the merkle tree and pin all the chunks that are encountered on the
// way. It pins both data chunk and tree chunks. The pre-requisite is that
// the file should be present in the local database. This function is called
// from two places 1) Just after the file is uploaded 2) anytime after
// uploading the file using the pin command. This function can pin both
// encrypted and non-encrypted files.
func (p *API) PinFiles(addr []byte, isRaw bool, credentials string) error {
	hasChunk, err := p.db.Has(context.Background(), chunk.Address(p.removeDecryptionKeyFromChunkHash(addr)))
	if !hasChunk {
		log.Error("Could not pin hash. File not uploaded", "rootHash", hex.EncodeToString(addr))
		return err
	}

	// Walk the root hash and pin all the chunks
	walkerFunction := func(ref storage.Reference) error {
		chunkAddr := p.removeDecryptionKeyFromChunkHash(ref)
		err := p.db.Set(context.Background(), chunk.ModeSetPin, chunkAddr)
		if err != nil {
			log.Error("Could not pin chunk. Address "+"Address", hex.EncodeToString(chunkAddr))
			return err
		} else {
			log.Trace("Pinning chunk", "Address", hex.EncodeToString(chunkAddr))
		}
		return nil
	}
	err = p.walkChunksFromRootHash(addr, isRaw, credentials, walkerFunction)
	if err != nil {
		log.Error("Error walking root hash.", "Hash", hex.EncodeToString(addr), "err", err)
		return nil
	}

	// Check if the root hash is already pinned and add it to the pinInfo struct
	pinInfo, err := p.getPinnedFile(addr)
	if err != nil {
		// Get the file size from the root chunk first 8 bytes
		hashFunc := storage.MakeHashFunc(storage.DefaultHash)
		isEncrypted := len(addr) > hashFunc().Size()
		getter := storage.NewHasherStore(p.db, hashFunc, isEncrypted, chunk.NewTag(0, "show-chunks-tag", 0))
		chunkData, err := getter.Get(context.Background(), addr)
		if err != nil {
			log.Error("Error getting chunk data from localstore.", "Address", hex.EncodeToString(addr))
			return nil
		}
		fileSize := chunkData.Size()

		// Get the pin counter from the pinIndex
		pinCounter, err := p.getPinCounterOfChunk(chunk.Address(p.removeDecryptionKeyFromChunkHash(addr)))
		if err != nil {
			log.Error("Error getting pin counter of root hash.", "rootHash", hex.EncodeToString(addr), "err", err)
			return nil
		}

		pinInfo = PinInfo{
			Address:    addr,
			IsRaw:      isRaw,
			FileSize:   fileSize,
			PinCounter: pinCounter,
		}
	} else {
		// Get the pin counter from the pinIndex
		pinCounter, err := p.getPinCounterOfChunk(chunk.Address(p.removeDecryptionKeyFromChunkHash(addr)))
		if err != nil {
			log.Error("Error getting pin counter of root hash.", "rootHash", hex.EncodeToString(addr), "err", err)
			return nil
		}
		pinInfo.PinCounter = pinCounter
	}

	// Store the pinned files in state DB
	err = p.savePinnedFile(pinInfo)
	if err != nil {
		log.Error("Error saving pinned file info to state store.", "rootHash", hex.EncodeToString(addr), "err", err)
		return nil
	}

	log.Debug("File pinned", "Address", hex.EncodeToString(addr))
	return nil
}

// UnPinFiles is used to unpin an already pinned file. It takes the root
// hash of the file and walks down the merkle tree unpinning all the chunks
// that are encountered on the way. The pre-requisite is that the file should
// have been already pinned using the PinFiles function. This function can
// be called only from an external command.
func (p *API) UnpinFiles(addr []byte, credentials string) error {
	pinInfo, err := p.getPinnedFile(addr)
	if err != nil {
		log.Error("Root hash is not pinned", "rootHash", hex.EncodeToString(addr), "err", err)
		return err
	}

	// Walk the root hash and unpin all the chunks
	walkerFunction := func(ref storage.Reference) error {
		chunkAddr := p.removeDecryptionKeyFromChunkHash(ref)
		err := p.db.Set(context.Background(), chunk.ModeSetUnpin, chunkAddr)
		if err != nil {
			log.Error("Could not unpin chunk", "Address", hex.EncodeToString(chunkAddr))
			return err
		} else {
			log.Trace("Unpinning chunk", "Address", hex.EncodeToString(chunkAddr))
		}
		return nil
	}
	err = p.walkChunksFromRootHash(addr, pinInfo.IsRaw, credentials, walkerFunction)
	if err != nil {
		log.Error("Error walking root hash.", "Hash", hex.EncodeToString(addr), "err", err)
		return nil
	}

	// Delete or Update the state DB
	pinCounter, err := p.getPinCounterOfChunk(chunk.Address(p.removeDecryptionKeyFromChunkHash(addr)))
	if err != nil {
		err := p.removePinnedFile(addr)
		if err != nil {
			log.Error("Error unpinning file.", "rootHash", hex.EncodeToString(addr), "err", err)
			return nil
		}
	} else {
		pinInfo.PinCounter = pinCounter
		err = p.savePinnedFile(pinInfo)
		if err != nil {
			log.Error("Error updating file info to state store.", "rootHash", hex.EncodeToString(addr), "err", err)
			return nil
		}
	}

	log.Debug("File unpinned", "Address", hex.EncodeToString(addr))
	return nil
}

// ListPins functions logs information of all the files that are pinned
// in the current local node. It displays the root hash of the pinned file
// or collection. It also display three vital information's
//     1) Whether the file is a RAW file or not
//     2) Size of the pinned file or collection
//     3) the number of times that particular file or collection is pinned.
<<<<<<< HEAD
func (p *API) ListPinFiles() (map[string]FileInfo, error) {
	pinnedFiles := make(map[string]FileInfo)
	iterFunc := func(key []byte, value []byte) (stop bool, err error) {
		hash := string(key[4:])
		fileInfo := FileInfo{}
		err = fileInfo.UnmarshalBinary(value)
		if err != nil {
			log.Debug("Error unmarshaling fileinfo from state store", "Address", hash)
			return true, err
		}
		log.Trace("Pinned file", "Address", hash, "IsRAW", fileInfo.isRaw,
			"fileSize", fileInfo.fileSize, "pinCounter", fileInfo.pinCounter)
		pinnedFiles[hash] = fileInfo
=======
func (p *API) ListPins() ([]PinInfo, error) {
	pinnedFiles := make([]PinInfo, 0)
	iterFunc := func(key []byte, value []byte) (stop bool, err error) {
		hash := string(key[4:])
		pinInfo := PinInfo{}
		err = pinInfo.UnmarshalBinary(value)
		if err != nil {
			log.Debug("Error unmarshaling pininfo from state store", "Address", hash)
			return true, err
		}
		pinInfo.Address, err = hex.DecodeString(hash)
		if err != nil {
			log.Debug("Error unmarshaling pininfo from state store", "Address", hash)
			return
		}
		log.Trace("Pinned file", "Address", hash, "IsRAW", pinInfo.IsRaw,
			"FileSize", pinInfo.FileSize, "PinCounter", pinInfo.PinCounter)
		pinnedFiles = append(pinnedFiles, pinInfo)
>>>>>>> 727612ad
		return stop, err
	}
	err := p.state.Iterate("pin_", iterFunc)
	if err != nil {
		log.Error("Error iterating pinned files", "err", err)
		return nil, err
	}
	return pinnedFiles, nil
}

func (p *API) walkChunksFromRootHash(addr []byte, isRaw bool, credentials string,
	executeFunc func(storage.Reference) error) error {

	fileHashesC := make(chan storage.Reference, WorkerChanSize)
	fileErrC := make(chan error)
	var fwg sync.WaitGroup // wait group for file walker reoutine to complete

	fwg.Add(1)
	go func() {
		defer fwg.Done()
		if !isRaw {
			// If it is not a raw file... load the manifest and add the files inside one by one
			walker, err := p.api.NewManifestWalker(context.Background(), storage.Address(addr),
				p.api.Decryptor(context.Background(), credentials), nil)
			if err != nil {
				log.Error("Could not decode manifest.", "err", err)
				fileErrC <- err
				return
			}

			err = walker.Walk(func(entry *api.ManifestEntry) error {
				fileAddr, err := hex.DecodeString(entry.Hash)
				if err != nil {
					log.Error("Error decoding hash present in manifest", "err", err)
					return err
				}

				// send the file to file workers
				fileHashesC <- storage.Reference(fileAddr)
				return nil
			})
			if err != nil {
				log.Error("Error walking manifest", "err", err)
				fileErrC <- err
				return
			}

			// Finally, add the root manifest hash too
			fileHashesC <- storage.Reference(addr)

			// Signal end of file hash stream
			close(fileHashesC)
		} else {
			// Its a raw file.. no manifest.. so process only this hash
			fileHashesC <- storage.Reference(addr)

			// Signal end of file hash
			close(fileHashesC)
		}
	}()

	fwg.Add(1)
	go func() {
		defer fwg.Done()
		for {
			select {
			case fileRef, ok := <-fileHashesC:
				if !ok {
					return
				}
				// Walk the file and its chunks
				err := p.walkFile(fileRef, executeFunc, addr)
				if err != nil {
					fileErrC <- err
					return
				}

			// got error from manifest walker goroutine, so quit file walker too
			case <-fileErrC:
				return
			}
		}
	}()

	go func() {
		// Wait for all the chunks to finish execution
		fwg.Wait()

		// close internal error channel after the file routine is done
		close(fileErrC)
	}()

	return <-fileErrC
}

func (p *API) walkFile(fileRef storage.Reference, executeFunc func(storage.Reference) error, addr []byte) error {
	chunkHashesC := make(chan storage.Reference, WorkerChanSize)
	chunkErrC := make(chan error)
	var cwg sync.WaitGroup // Wait group to wait for chunk routines to complete
	actualFileSize := uint64(0)
	rcvdFileSize := uint64(0)
	var fileSizeLock sync.Mutex // lock to protect the FileSize variables
	doneChunkWorker := make(chan struct{})

	hashFunc := storage.MakeHashFunc(storage.DefaultHash)
	hashSize := len(addr)
	isEncrypted := len(addr) > hashFunc().Size()
	getter := storage.NewHasherStore(p.db, hashFunc, isEncrypted, chunk.NewTag(0, "show-chunks-tag", 0))

	// Trigger unwrapping the merkle tree starting from root hash of the file
	chunkHashesC <- fileRef

QuitChunkFor:
	for {
		select {
		case <-doneChunkWorker:
			break QuitChunkFor
		case ref := <-chunkHashesC:
			cwg.Add(1)
			go func() {
				defer cwg.Done()
				chunkData, err := getter.Get(context.Background(), ref)
				if err != nil {
					log.Error("Error getting chunk data from localstore.",
						"Address", hex.EncodeToString(ref), "err", err)
					chunkErrC <- err
					close(doneChunkWorker)
					return
				}

				datalen := len(chunkData)
				if datalen < 9 { // Atleast 1 data byte. first 8 bytes are address
					log.Error("Invalid chunk data from localstore.",
						"Address", hex.EncodeToString(ref), "err", err)
					chunkErrC <- errInvalidChunkData
					close(doneChunkWorker)
					return
				}

				subTreeSize := chunkData.Size()
				fileSizeLock.Lock()
				if actualFileSize < subTreeSize {
					actualFileSize = subTreeSize
				}
				fileSizeLock.Unlock()

				if subTreeSize > chunk.DefaultSize {
					// this is a tree chunk
					// load the tree's branches
					branches := (datalen - 8) / hashSize
					for i := 0; i < branches; i++ {
						brAddr := make([]byte, hashSize)
						start := (i * hashSize) + 8
						end := ((i + 1) * hashSize) + 8
						copy(brAddr[:], chunkData[start:end])
						chunkHashesC <- storage.Reference(brAddr)
					}
				} else {
					// this is a data chunk
					fileSizeLock.Lock()
					rcvdFileSize = rcvdFileSize + chunk.DefaultSize
					got := rcvdFileSize
					need := actualFileSize
					fileSizeLock.Unlock()
					if got >= need {
						close(doneChunkWorker)
					}
				}

				// process the chunk (pin / unpin / display)
				err = executeFunc(ref)
				if err != nil {
					// TODO: if this happens, we should go back and revert the entire file's chunks
					log.Error("Error executing walker function",
						"Address", hex.EncodeToString(ref), "err", err)
					chunkErrC <- err
					close(doneChunkWorker)
				}
			}()
		}
	}

	func() {
		// Wait for all the chunks to finish execution
		cwg.Wait()

		// close internal error channel after all routines are done
		close(chunkErrC)
	}()

	return <-chunkErrC
}

func (p *API) removeDecryptionKeyFromChunkHash(ref []byte) []byte {
	// remove the decryption key from the encrypted file hash
	isEncrypted := len(ref) > p.hashSize
	if isEncrypted {
		chunkAddr := make([]byte, p.hashSize)
		copy(chunkAddr, ref[0:p.hashSize])
		return chunkAddr
	}
	return ref
}

func (p *API) getPinCounterOfChunk(addr chunk.Address) (uint64, error) {
	pinnedChunk, err := p.db.Get(context.Background(), chunk.ModeGetPin, p.removeDecryptionKeyFromChunkHash(addr))
	if err != nil {
		return 0, err
	}
	return pinnedChunk.PinCounter(), nil
}

func (p *API) savePinnedFile(pinInfo PinInfo) error {
	key := "pin_" + hex.EncodeToString(pinInfo.Address)
	err := p.state.Put(key, &pinInfo)
	return err
}

func (p *API) removePinnedFile(addr []byte) error {
	key := "pin_" + hex.EncodeToString(addr)
	err := p.state.Delete(key)
	return err
}

func (p *API) getPinnedFile(addr []byte) (PinInfo, error) {
	key := "pin_" + hex.EncodeToString(addr)
	pinInfo := PinInfo{}
	err := p.state.Get(key, &pinInfo)
	pinInfo.Address = addr
	return pinInfo, err
}<|MERGE_RESOLUTION|>--- conflicted
+++ resolved
@@ -239,21 +239,6 @@
 //     1) Whether the file is a RAW file or not
 //     2) Size of the pinned file or collection
 //     3) the number of times that particular file or collection is pinned.
-<<<<<<< HEAD
-func (p *API) ListPinFiles() (map[string]FileInfo, error) {
-	pinnedFiles := make(map[string]FileInfo)
-	iterFunc := func(key []byte, value []byte) (stop bool, err error) {
-		hash := string(key[4:])
-		fileInfo := FileInfo{}
-		err = fileInfo.UnmarshalBinary(value)
-		if err != nil {
-			log.Debug("Error unmarshaling fileinfo from state store", "Address", hash)
-			return true, err
-		}
-		log.Trace("Pinned file", "Address", hash, "IsRAW", fileInfo.isRaw,
-			"fileSize", fileInfo.fileSize, "pinCounter", fileInfo.pinCounter)
-		pinnedFiles[hash] = fileInfo
-=======
 func (p *API) ListPins() ([]PinInfo, error) {
 	pinnedFiles := make([]PinInfo, 0)
 	iterFunc := func(key []byte, value []byte) (stop bool, err error) {
@@ -272,7 +257,6 @@
 		log.Trace("Pinned file", "Address", hash, "IsRAW", pinInfo.IsRaw,
 			"FileSize", pinInfo.FileSize, "PinCounter", pinInfo.PinCounter)
 		pinnedFiles = append(pinnedFiles, pinInfo)
->>>>>>> 727612ad
 		return stop, err
 	}
 	err := p.state.Iterate("pin_", iterFunc)
